// SPDX-License-Identifier: BUSL-1.1

pragma solidity ^0.8.21;

import { IPool } from "@aave/contracts/interfaces/IPool.sol";
import { IPoolAddressesProvider } from
    "@aave/contracts/interfaces/IPoolAddressesProvider.sol";
import { IPoolDataProvider } from
    "@aave/contracts/interfaces/IPoolDataProvider.sol";
import { IPriceOracleGetter } from
    "@aave/contracts/interfaces/IPriceOracleGetter.sol";
import { IAaveOracle } from "@aave/contracts/interfaces/IAaveOracle.sol";
import { IPoolConfigurator } from
    "@aave/contracts/interfaces/IPoolConfigurator.sol";
import { Errors } from "@aave/contracts/protocol/libraries/helpers/Errors.sol";
import { PercentageMath } from
    "@aave/contracts/protocol/libraries/math/PercentageMath.sol";
import { IAccessControl } from
    "@openzeppelin/contracts/access/IAccessControl.sol";
import { IERC20 } from "@openzeppelin/contracts/interfaces/IERC20.sol";
import { ERC1967Proxy } from
    "@openzeppelin/contracts/proxy/ERC1967/ERC1967Proxy.sol";
import { Math } from "@openzeppelin/contracts/utils/math/Math.sol";
import { ISwapper } from "../../src/interfaces/ISwapper.sol";
import { SwapperMock } from "../mock/SwapperMock.t.sol";
import { BaseForkTest } from "../BaseForkTest.t.sol";
import {
    LendingPool,
    LoanState,
    StrategyAssets,
    CollateralRatio
} from "../../src/types/DataTypes.sol";
import { LoopStrategy, ILoopStrategy } from "../../src/LoopStrategy.sol";
import { WrappedCbETH } from "../../src/tokens/WrappedCbETH.sol";
import { USDWadRayMath } from "../../src/libraries/math/USDWadRayMath.sol";
import { MockAaveOracle } from "../mock/MockAaveOracle.sol";
import { LoanLogic } from "../../src/libraries/LoanLogic.sol";
import { RebalanceLogic } from "../../src/libraries/RebalanceLogic.sol";
import { IPausable } from "../../src/interfaces/IPausable.sol";
import { stdStorage, StdStorage } from "forge-std/StdStorage.sol";

/// @notice Setup for the tests for the LoopStrategy contract
contract LoopStrategyTest is BaseForkTest {
    using stdStorage for StdStorage;

    /////////////////////////////
    ///// REPLICATED EVENTS /////
    /////////////////////////////

    // @notice emitted when a new value for maxIterations is set
    /// @param iterations new value for maxIterations
    event MaxIterationsSet(uint16 iterations);

    /// @notice emitted when a new value for ratioMargin is set
    /// @param margin new value for ratioMargin
    event RatioMarginSet(uint256 margin);

    /// @notice emitted when a new value for usdMargin is set
    /// @param margin new value for usdMargin
    event USDMarginSet(uint256 margin);

    /// @notice emitted when a new value for the swapper address is set
    /// @param swapper new address of swapper contract
    event SwapperSet(address swapper);

    /// @notice emitted when a new value for the collateralRatioTargets is set
    /// @param targets new value of collateralRatioTargest struct
    event CollateralRatioTargetsSet(CollateralRatio targets);

    IPoolAddressesProvider public constant poolAddressProvider =
        IPoolAddressesProvider(SEAMLESS_ADDRESS_PROVIDER_BASE_MAINNET);
    IPoolDataProvider public poolDataProvider;
    IPriceOracleGetter public priceOracle;
    ISwapper public swapper;
    StrategyAssets public strategyAssets;
    CollateralRatio public collateralRatioTargets;
    LendingPool public lendingPool;

    LoopStrategy public strategy;

    IERC20 public constant WETH = IERC20(BASE_MAINNET_WETH);
    IERC20 public constant CbETH = IERC20(BASE_MAINNET_CbETH);
    IERC20 public constant USDbC = IERC20(BASE_MAINNET_USDbC);
    WrappedCbETH public wrappedCbETH;

    uint256 COLLATERAL_PRICE = 2000 * 1e8;
    uint256 DEBT_PRICE = 1e8;

    uint256 swapOffset;

    address alice = makeAddr("alice");
    address bob = makeAddr("bob");
    address charlie = makeAddr("charlie");
    address NO_ROLE = makeAddr("norole");

    function setUp() public virtual {
        lendingPool = LendingPool({
            pool: IPool(poolAddressProvider.getPool()),
            // variable interest rate mode is 2
            interestRateMode: 2
        });

        poolDataProvider =
            IPoolDataProvider(poolAddressProvider.getPoolDataProvider());

        // deploy MockAaveOracle to the address of already existing priceOracle
        MockAaveOracle mockOracle = new MockAaveOracle();
        bytes memory mockOracleCode = address(mockOracle).code;
        vm.etch(poolAddressProvider.getPriceOracle(), mockOracleCode);
        priceOracle = IPriceOracleGetter(poolAddressProvider.getPriceOracle());

        _changePrice(USDbC, DEBT_PRICE);
        _changePrice(CbETH, COLLATERAL_PRICE);

        wrappedCbETH =
            new WrappedCbETH("wCbETH", "wCbETH", CbETH, address(this));

        swapper =
        new SwapperMock(address(CbETH), address(USDbC), address(priceOracle));
        strategyAssets = StrategyAssets({
            underlying: CbETH,
            collateral: CbETH,
            debt: USDbC
        });

        collateralRatioTargets = CollateralRatio({
            target: USDWadRayMath.usdDiv(200, 100),
            minForRebalance: USDWadRayMath.usdDiv(180, 100),
            maxForRebalance: USDWadRayMath.usdDiv(220, 100),
            maxForDepositRebalance: USDWadRayMath.usdDiv(203, 100),
            minForWithdrawRebalance: USDWadRayMath.usdDiv(197, 100)
        });

        LoopStrategy strategyImplementation = new LoopStrategy();

        ERC1967Proxy strategyProxy = new ERC1967Proxy(
            address(strategyImplementation),
            abi.encodeWithSelector(
                LoopStrategy.LoopStrategy_init.selector,
                "ILM_NAME",
                "ILM_SYMBOL",
                address(this),
                strategyAssets,
                collateralRatioTargets,
                poolAddressProvider,
                priceOracle,
                swapper,
                10 ** 4, // 0.01% ratio margin
                10
            )
        );
        strategy = LoopStrategy(address(strategyProxy));

        strategy.grantRole(strategy.PAUSER_ROLE(), address(this));
        strategy.grantRole(strategy.MANAGER_ROLE(), address(this));
        strategy.grantRole(strategy.UPGRADER_ROLE(), address(this));

        wrappedCbETH.setDepositPermission(address(strategy), true);

        // fake minting some tokens to start with
        deal(address(CbETH), address(this), 100 ether);

        SwapperMock(address(swapper)).setOffsets(5e5, 5e5);
        swapOffset =
            swapper.offsetFactor(strategyAssets.debt, strategyAssets.collateral);

        _changeBorrowCap(USDbC, 1_000_000);
    }

<<<<<<< HEAD
    /// @dev mints user new underlying token assets, approves and calls deposit function on the strategy
    /// @param user user for which deposit is called
    /// @param amount amount of minted and deposited assets
=======
    /// @dev ensures the address of the new implementation is the value returned from
    /// looking up the storage slot of the ERC1967 proxy implementation storage
    function test_upgrade() public {
        address newImplementation = address(new LoopStrategy());
        strategy.upgradeToAndCall(
            address(newImplementation), abi.encodePacked()
        );

        // slot given by OZ ECR1967 proxy implementation
        bytes32 slot = bytes32(
            0x360894a13ba1a3210667c828492db98dca3e2076cc3735a920a3ca505d382bbc
        );
        address implementation =
            address(uint160(uint256(vm.load(address(strategy), slot))));

        assertEq(implementation, newImplementation);
    }

    /// @dev ensures that `upgradeToAndCall` role fails if caller does not have
    /// the upgrader role
    function test_upgradeToAndCall_revertsWhen_callerDoesNotHaveUpgraderRole()
        public
    {
        address newImplementation = address(new LoopStrategy());

        vm.startPrank(NO_ROLE);
        vm.expectRevert(
            abi.encodeWithSelector(
                IAccessControl.AccessControlUnauthorizedAccount.selector,
                NO_ROLE,
                strategy.UPGRADER_ROLE()
            )
        );
        strategy.upgradeToAndCall(
            address(newImplementation), abi.encodePacked()
        );
        vm.stopPrank();
    }

    /// @dev test confirms that functions reverts when pool is paused
    function test_pausableFunctions_revertEnforcedPause() public {
        IPausable(address(strategy)).pause();

        vm.expectRevert(
            abi.encodeWithSelector(IPausable.EnforcedPause.selector)
        );
        strategy.deposit(1 ether, address(this));
        vm.expectRevert(
            abi.encodeWithSelector(IPausable.EnforcedPause.selector)
        );
        strategy.withdraw(1 ether, address(this), address(this));
        vm.expectRevert(
            abi.encodeWithSelector(IPausable.EnforcedPause.selector)
        );
        strategy.redeem(1 ether, address(this), address(this));
    }

    /// @dev ensures pause call reverts if caller does not have pauser role
    function test_pause_revertsWhen_callerIsNotPauser() public {
        vm.startPrank(NO_ROLE);
        vm.expectRevert(
            abi.encodeWithSelector(
                IAccessControl.AccessControlUnauthorizedAccount.selector,
                NO_ROLE,
                strategy.PAUSER_ROLE()
            )
        );

        IPausable(address(strategy)).pause();
        vm.stopPrank();
    }

    /// @dev ensures setInterestRateMode sets new interest rate mode
    function test_setInterestRateMode_setsNewInterestRateMode() public {
        uint256 newInterestRateMode = 100;

        strategy.setInterestRateMode(newInterestRateMode);

        // slot found from LoopStrategy storage lib
        uint256 interestRateMode = uint256(
            vm.load(
                address(strategy),
                bytes32(
                    uint256(
                        0x324C4071AA3926AF75895CE4C01A62A23C8476ED82CD28BA23ABB8C0F6634B00
                    ) + 12
                )
            )
        );

        assertEq(interestRateMode, newInterestRateMode);
    }

    /// @dev ensures setInterestRateMode reverts if caller does not have manager role
    function test_setInterestRateMode_revertsWhen_callerIsNotManager() public {
        vm.startPrank(NO_ROLE);
        vm.expectRevert(
            abi.encodeWithSelector(
                IAccessControl.AccessControlUnauthorizedAccount.selector,
                NO_ROLE,
                strategy.MANAGER_ROLE()
            )
        );

        strategy.setInterestRateMode(1);
        vm.stopPrank();
    }

    /// @dev ensures setCollateralRaioTargets sets new values for the collateralRatiotargets
    function test_setCollateralRatioTargets_setsNewCollateralRatioTargets()
        public
    {
        CollateralRatio memory newCollateralRatioTargets = CollateralRatio({
            target: USDWadRayMath.usdDiv(200, 200),
            minForRebalance: USDWadRayMath.usdDiv(180, 200),
            maxForRebalance: USDWadRayMath.usdDiv(220, 200),
            maxForDepositRebalance: USDWadRayMath.usdDiv(203, 200),
            minForWithdrawRebalance: USDWadRayMath.usdDiv(197, 200)
        });

        vm.expectEmit();
        emit CollateralRatioTargetsSet(newCollateralRatioTargets);

        strategy.setCollateralRatioTargets(newCollateralRatioTargets);

        CollateralRatio memory strategyTargets =
            strategy.getCollateralRatioTargets();

        assertEq(newCollateralRatioTargets.target, strategyTargets.target);

        assertEq(
            newCollateralRatioTargets.minForRebalance,
            strategyTargets.minForRebalance
        );

        assertEq(
            newCollateralRatioTargets.maxForRebalance,
            strategyTargets.maxForRebalance
        );

        assertEq(
            newCollateralRatioTargets.maxForDepositRebalance,
            strategyTargets.maxForDepositRebalance
        );

        assertEq(
            newCollateralRatioTargets.minForWithdrawRebalance,
            strategyTargets.minForWithdrawRebalance
        );
    }

    /// @dev ensures setCollateralRatioTargets reverts when the new target values are not logically
    /// consistent
    function test_setCollateralRatioTargets_revertsWhen_newCollateralRatioTargetsAreInvalid(
    ) public {
        // minForRebalance > target
        CollateralRatio memory newCollateralRatioTargets = CollateralRatio({
            target: USDWadRayMath.usdDiv(200, 200),
            minForRebalance: USDWadRayMath.usdDiv(220, 200),
            maxForRebalance: USDWadRayMath.usdDiv(220, 200),
            maxForDepositRebalance: USDWadRayMath.usdDiv(203, 200),
            minForWithdrawRebalance: USDWadRayMath.usdDiv(197, 200)
        });

        vm.expectRevert(ILoopStrategy.InvalidCollateralRatioTargets.selector);
        strategy.setCollateralRatioTargets(newCollateralRatioTargets);

        //maxForRebalance < target
        newCollateralRatioTargets = CollateralRatio({
            target: USDWadRayMath.usdDiv(200, 200),
            minForRebalance: USDWadRayMath.usdDiv(200, 200),
            maxForRebalance: USDWadRayMath.usdDiv(180, 200),
            maxForDepositRebalance: USDWadRayMath.usdDiv(203, 200),
            minForWithdrawRebalance: USDWadRayMath.usdDiv(197, 200)
        });

        vm.expectRevert(ILoopStrategy.InvalidCollateralRatioTargets.selector);
        strategy.setCollateralRatioTargets(newCollateralRatioTargets);

        //minForWithdrawRebalance < minForRebalance
        newCollateralRatioTargets = CollateralRatio({
            target: USDWadRayMath.usdDiv(200, 200),
            minForRebalance: USDWadRayMath.usdDiv(180, 200),
            maxForRebalance: USDWadRayMath.usdDiv(220, 200),
            maxForDepositRebalance: USDWadRayMath.usdDiv(203, 200),
            minForWithdrawRebalance: USDWadRayMath.usdDiv(179, 200)
        });

        vm.expectRevert(ILoopStrategy.InvalidCollateralRatioTargets.selector);
        strategy.setCollateralRatioTargets(newCollateralRatioTargets);

        //maxForDepositRebalance < maxForRebalance
        newCollateralRatioTargets = CollateralRatio({
            target: USDWadRayMath.usdDiv(200, 200),
            minForRebalance: USDWadRayMath.usdDiv(180, 200),
            maxForRebalance: USDWadRayMath.usdDiv(220, 200),
            maxForDepositRebalance: USDWadRayMath.usdDiv(230, 200),
            minForWithdrawRebalance: USDWadRayMath.usdDiv(197, 200)
        });

        vm.expectRevert(ILoopStrategy.InvalidCollateralRatioTargets.selector);
        strategy.setCollateralRatioTargets(newCollateralRatioTargets);
    }

    /// @dev ensures setCollateralRaioTargets reverts if caller is not manager
    function test_setCollateralRatioTargets_revertsWhen_callerIsNotManager()
        public
    {
        CollateralRatio memory newCollateralRatioTargets = CollateralRatio({
            target: USDWadRayMath.usdDiv(200, 200),
            minForRebalance: USDWadRayMath.usdDiv(180, 200),
            maxForRebalance: USDWadRayMath.usdDiv(220, 200),
            maxForDepositRebalance: USDWadRayMath.usdDiv(203, 200),
            minForWithdrawRebalance: USDWadRayMath.usdDiv(197, 200)
        });

        vm.startPrank(NO_ROLE);
        vm.expectRevert(
            abi.encodeWithSelector(
                IAccessControl.AccessControlUnauthorizedAccount.selector,
                NO_ROLE,
                strategy.MANAGER_ROLE()
            )
        );

        strategy.setCollateralRatioTargets(newCollateralRatioTargets);
        vm.stopPrank();
    }

    /// @dev ensures a new value for usdMargin is set and the appropriate event is emitted
    function test_setUSDMargin_setsNewValueforusdMaring_and_emitsUsdMarginSetEvent(
    ) public {
        uint256 marginUSD = 10;

        vm.expectEmit();
        emit USDMarginSet(marginUSD);

        strategy.setUSDMargin(marginUSD);

        assertEq(strategy.getUSDMargin(), marginUSD);
    }

    /// @dev ensures setUSDMargin call is reverted when called by non-manager
    function test_setUSDMargin_revertsWhen_callerIsNotManager() public {
        uint256 marginUSD = 10;
        vm.startPrank(NO_ROLE);

        vm.expectRevert(
            abi.encodeWithSelector(
                IAccessControl.AccessControlUnauthorizedAccount.selector,
                NO_ROLE,
                strategy.MANAGER_ROLE()
            )
        );
        strategy.setUSDMargin(marginUSD);
    }

    /// @dev ensures setUSDMargin reverts when new value is outside range
    function test_setUSDMargin_revertsWhen_valueExceeds_1e8() public {
        uint256 marginUSD = 1e8 + 1;

        vm.expectRevert(ILoopStrategy.MarginOutsideRange.selector);

        strategy.setUSDMargin(marginUSD);
    }

    /// @dev ensures a new value for ratioMargin is set and the appropriate event is emitted
    function test_setRatioMargin_setNewValueForRatioMargin_and_emitsRatioMarginSetEvent(
    ) public {
        uint256 marginUSD = 10;

        vm.expectEmit();
        emit RatioMarginSet(marginUSD);

        strategy.setRatioMargin(marginUSD);

        assertEq(strategy.getRatioMagin(), marginUSD);
    }

    /// @dev ensures setRatioMargin call is reverted when called by non-manager
    function test_setRatioMargin_revertsWhen_callerIsNotManager() public {
        uint256 marginUSD = 10;
        vm.startPrank(NO_ROLE);

        vm.expectRevert(
            abi.encodeWithSelector(
                IAccessControl.AccessControlUnauthorizedAccount.selector,
                NO_ROLE,
                strategy.MANAGER_ROLE()
            )
        );
        strategy.setRatioMargin(marginUSD);
    }

    /// @dev ensures setRatioMargin reverts when new value is outside range
    function test_setRatioMargin_revertsWhen_valueExceeds_1e8() public {
        uint256 marginUSD = 1e8 + 1;

        vm.expectRevert(ILoopStrategy.MarginOutsideRange.selector);

        strategy.setRatioMargin(marginUSD);
    }

    /// @dev ensures a new value for maxIterations is set and the appropriate event is emitted
    function test_setMaxIterations_setNewValueForMaxIterations_and_emitsMaxIterationsSetEvent(
    ) public {
        uint16 iterations = 10;

        vm.expectEmit();
        emit MaxIterationsSet(iterations);

        strategy.setMaxIterations(iterations);

        assertEq(strategy.getMaxIterations(), iterations);
    }

    /// @dev ensures setMaxIterations call is reverted when called by non-manager
    function test_setMaxIterations_revertsWhen_callerIsNotManager() public {
        uint16 iterations = 10;
        vm.startPrank(NO_ROLE);

        vm.expectRevert(
            abi.encodeWithSelector(
                IAccessControl.AccessControlUnauthorizedAccount.selector,
                NO_ROLE,
                strategy.MANAGER_ROLE()
            )
        );
        strategy.setMaxIterations(iterations);
    }

    /// @dev ensures a new value for swapper is set and the appropriate event is emitted
    function test_setSwapper_setNewValueForSwapper_and_emitsSwapperSetEvent()
        public
    {
        vm.expectEmit();
        emit SwapperSet(alice);

        strategy.setSwapper(alice);

        assertEq(strategy.getSwapper(), alice);
    }

    /// @dev ensures setSwapper call is reverted when called by non-manager
    function test_setSwapper_revertsWhen_callerIsNotManager() public {
        vm.startPrank(NO_ROLE);

        vm.expectRevert(
            abi.encodeWithSelector(
                IAccessControl.AccessControlUnauthorizedAccount.selector,
                NO_ROLE,
                strategy.MANAGER_ROLE()
            )
        );
        strategy.setSwapper(alice);
    }

    /// @dev ensures unpause call reverts if caller does not have pauser role
    function test_unpause_revertsWhen_callerIsNotPauser() public {
        vm.startPrank(NO_ROLE);
        vm.expectRevert(
            abi.encodeWithSelector(
                IAccessControl.AccessControlUnauthorizedAccount.selector,
                NO_ROLE,
                strategy.PAUSER_ROLE()
            )
        );

        IPausable(address(strategy)).unpause();
        vm.stopPrank();
    }

    /// @dev test confimrs that mint function is disabled
    function test_mint_revertMintDisabled() public {
        vm.expectRevert(
            abi.encodeWithSelector(ILoopStrategy.MintDisabled.selector)
        );
        strategy.mint(1 ether, address(this));

        vm.expectRevert(
            abi.encodeWithSelector(ILoopStrategy.MintDisabled.selector)
        );
        strategy.previewMint(1 ether);
    }

    /// @dev test confimrs that withdraw function is disabled
    function test_withdraw_revertsWhen_called() public {
        vm.expectRevert(
            abi.encodeWithSelector(ILoopStrategy.WithdrawDisabled.selector)
        );
        strategy.withdraw(1 ether, address(this), address(this));

        vm.expectRevert(
            abi.encodeWithSelector(ILoopStrategy.WithdrawDisabled.selector)
        );
        strategy.previewWithdraw(1 ether);
    }

    /// @dev test confirms that changing asset price on the price oracle works
    function test_changePrice() public {
        _changePrice(CbETH, 1234 * 1e8);
        assertEq(priceOracle.getAssetPrice(address(CbETH)), 1234 * 1e8);
    }

>>>>>>> 10491c5f
    function _depositFor(address user, uint256 amount)
        internal
        returns (uint256 shares)
    {
        vm.startPrank(user);
        deal(address(strategyAssets.underlying), user, amount);
        strategyAssets.underlying.approve(address(strategy), amount);
        shares = strategy.deposit(amount, user);
        vm.stopPrank();
    }

    /// @dev mints user new underlying token assets, approves and calls deposit function on the strategy
    /// with the given minSharesReceived parameter
    /// @param user user for which deposit is called
    /// @param amount amount of minted and deposited assets
    /// @param minSharesReceived minimum shares expected to be recived on calling deposit
    function _depositFor(
        address user,
        uint256 amount,
        uint256 minSharesReceived
    ) internal returns (uint256 shares) {
        vm.startPrank(user);
        deal(address(strategyAssets.underlying), user, amount);
        strategyAssets.underlying.approve(address(strategy), amount);
        shares = strategy.deposit(amount, user, minSharesReceived);
        vm.stopPrank();
    }

    /// @dev mints user new underlying token assets, approves and calls deposit function with the expected revert
    /// @param user user for which deposit is called
    /// @param amount amount of minted and deposited assets
    /// @param revertReason encoded error which is expected to be reverted on deposit call
    function _depositForExpectsRevert(
        address user,
        uint256 amount,
        bytes memory revertReason
    ) internal returns (uint256 shares) {
        vm.startPrank(user);
        deal(address(strategyAssets.underlying), user, amount);
        strategyAssets.underlying.approve(address(strategy), amount);
        vm.expectRevert(revertReason);
        shares = strategy.deposit(amount, user);
        vm.stopPrank();
    }

    /// @dev changes price on the mock oracle for the given token
    /// @param token token which price is changed
    /// @param price new price which is set
    function _changePrice(IERC20 token, uint256 price) internal {
        MockAaveOracle(address(priceOracle)).setAssetPrice(
            address(token), price
        );
    }

    /// @dev changes the borrow cap parameter for the given asset
    /// @param asset asset to change borrow cap
    /// @param borrowCap new borrow cap amount (in the whole token amount of asset - i.e. no decimals)
    function _changeBorrowCap(IERC20 asset, uint256 borrowCap) internal {
        address aclAdmin = poolAddressProvider.getACLAdmin();
        vm.startPrank(aclAdmin);
        IPoolConfigurator(poolAddressProvider.getPoolConfigurator())
            .setBorrowCap(address(asset), borrowCap);
        vm.stopPrank();
    }

    /// @dev changes the ltv and liquidation parameters for the given asset
    /// @param asset asset to change ltv and liquidation parameters
    /// @param ltv new ltv (from 0 to 100_00 in percents)
    /// @param liquidationThreshold new liquidation treshold (from 0 to 100_00 in percents)
    /// @param liquidationBonus new liquidation bonus (in percents, should be above 100_00)
    function _changeLtv(
        IERC20 asset,
        uint256 ltv,
        uint256 liquidationThreshold,
        uint256 liquidationBonus
    ) internal {
        address aclAdmin = poolAddressProvider.getACLAdmin();
        vm.startPrank(aclAdmin);
        IPoolConfigurator(poolAddressProvider.getPoolConfigurator())
            .configureReserveAsCollateral(
            address(asset), ltv, liquidationThreshold, liquidationBonus
        );
        vm.stopPrank();
    }
}<|MERGE_RESOLUTION|>--- conflicted
+++ resolved
@@ -167,416 +167,9 @@
         _changeBorrowCap(USDbC, 1_000_000);
     }
 
-<<<<<<< HEAD
     /// @dev mints user new underlying token assets, approves and calls deposit function on the strategy
     /// @param user user for which deposit is called
     /// @param amount amount of minted and deposited assets
-=======
-    /// @dev ensures the address of the new implementation is the value returned from
-    /// looking up the storage slot of the ERC1967 proxy implementation storage
-    function test_upgrade() public {
-        address newImplementation = address(new LoopStrategy());
-        strategy.upgradeToAndCall(
-            address(newImplementation), abi.encodePacked()
-        );
-
-        // slot given by OZ ECR1967 proxy implementation
-        bytes32 slot = bytes32(
-            0x360894a13ba1a3210667c828492db98dca3e2076cc3735a920a3ca505d382bbc
-        );
-        address implementation =
-            address(uint160(uint256(vm.load(address(strategy), slot))));
-
-        assertEq(implementation, newImplementation);
-    }
-
-    /// @dev ensures that `upgradeToAndCall` role fails if caller does not have
-    /// the upgrader role
-    function test_upgradeToAndCall_revertsWhen_callerDoesNotHaveUpgraderRole()
-        public
-    {
-        address newImplementation = address(new LoopStrategy());
-
-        vm.startPrank(NO_ROLE);
-        vm.expectRevert(
-            abi.encodeWithSelector(
-                IAccessControl.AccessControlUnauthorizedAccount.selector,
-                NO_ROLE,
-                strategy.UPGRADER_ROLE()
-            )
-        );
-        strategy.upgradeToAndCall(
-            address(newImplementation), abi.encodePacked()
-        );
-        vm.stopPrank();
-    }
-
-    /// @dev test confirms that functions reverts when pool is paused
-    function test_pausableFunctions_revertEnforcedPause() public {
-        IPausable(address(strategy)).pause();
-
-        vm.expectRevert(
-            abi.encodeWithSelector(IPausable.EnforcedPause.selector)
-        );
-        strategy.deposit(1 ether, address(this));
-        vm.expectRevert(
-            abi.encodeWithSelector(IPausable.EnforcedPause.selector)
-        );
-        strategy.withdraw(1 ether, address(this), address(this));
-        vm.expectRevert(
-            abi.encodeWithSelector(IPausable.EnforcedPause.selector)
-        );
-        strategy.redeem(1 ether, address(this), address(this));
-    }
-
-    /// @dev ensures pause call reverts if caller does not have pauser role
-    function test_pause_revertsWhen_callerIsNotPauser() public {
-        vm.startPrank(NO_ROLE);
-        vm.expectRevert(
-            abi.encodeWithSelector(
-                IAccessControl.AccessControlUnauthorizedAccount.selector,
-                NO_ROLE,
-                strategy.PAUSER_ROLE()
-            )
-        );
-
-        IPausable(address(strategy)).pause();
-        vm.stopPrank();
-    }
-
-    /// @dev ensures setInterestRateMode sets new interest rate mode
-    function test_setInterestRateMode_setsNewInterestRateMode() public {
-        uint256 newInterestRateMode = 100;
-
-        strategy.setInterestRateMode(newInterestRateMode);
-
-        // slot found from LoopStrategy storage lib
-        uint256 interestRateMode = uint256(
-            vm.load(
-                address(strategy),
-                bytes32(
-                    uint256(
-                        0x324C4071AA3926AF75895CE4C01A62A23C8476ED82CD28BA23ABB8C0F6634B00
-                    ) + 12
-                )
-            )
-        );
-
-        assertEq(interestRateMode, newInterestRateMode);
-    }
-
-    /// @dev ensures setInterestRateMode reverts if caller does not have manager role
-    function test_setInterestRateMode_revertsWhen_callerIsNotManager() public {
-        vm.startPrank(NO_ROLE);
-        vm.expectRevert(
-            abi.encodeWithSelector(
-                IAccessControl.AccessControlUnauthorizedAccount.selector,
-                NO_ROLE,
-                strategy.MANAGER_ROLE()
-            )
-        );
-
-        strategy.setInterestRateMode(1);
-        vm.stopPrank();
-    }
-
-    /// @dev ensures setCollateralRaioTargets sets new values for the collateralRatiotargets
-    function test_setCollateralRatioTargets_setsNewCollateralRatioTargets()
-        public
-    {
-        CollateralRatio memory newCollateralRatioTargets = CollateralRatio({
-            target: USDWadRayMath.usdDiv(200, 200),
-            minForRebalance: USDWadRayMath.usdDiv(180, 200),
-            maxForRebalance: USDWadRayMath.usdDiv(220, 200),
-            maxForDepositRebalance: USDWadRayMath.usdDiv(203, 200),
-            minForWithdrawRebalance: USDWadRayMath.usdDiv(197, 200)
-        });
-
-        vm.expectEmit();
-        emit CollateralRatioTargetsSet(newCollateralRatioTargets);
-
-        strategy.setCollateralRatioTargets(newCollateralRatioTargets);
-
-        CollateralRatio memory strategyTargets =
-            strategy.getCollateralRatioTargets();
-
-        assertEq(newCollateralRatioTargets.target, strategyTargets.target);
-
-        assertEq(
-            newCollateralRatioTargets.minForRebalance,
-            strategyTargets.minForRebalance
-        );
-
-        assertEq(
-            newCollateralRatioTargets.maxForRebalance,
-            strategyTargets.maxForRebalance
-        );
-
-        assertEq(
-            newCollateralRatioTargets.maxForDepositRebalance,
-            strategyTargets.maxForDepositRebalance
-        );
-
-        assertEq(
-            newCollateralRatioTargets.minForWithdrawRebalance,
-            strategyTargets.minForWithdrawRebalance
-        );
-    }
-
-    /// @dev ensures setCollateralRatioTargets reverts when the new target values are not logically
-    /// consistent
-    function test_setCollateralRatioTargets_revertsWhen_newCollateralRatioTargetsAreInvalid(
-    ) public {
-        // minForRebalance > target
-        CollateralRatio memory newCollateralRatioTargets = CollateralRatio({
-            target: USDWadRayMath.usdDiv(200, 200),
-            minForRebalance: USDWadRayMath.usdDiv(220, 200),
-            maxForRebalance: USDWadRayMath.usdDiv(220, 200),
-            maxForDepositRebalance: USDWadRayMath.usdDiv(203, 200),
-            minForWithdrawRebalance: USDWadRayMath.usdDiv(197, 200)
-        });
-
-        vm.expectRevert(ILoopStrategy.InvalidCollateralRatioTargets.selector);
-        strategy.setCollateralRatioTargets(newCollateralRatioTargets);
-
-        //maxForRebalance < target
-        newCollateralRatioTargets = CollateralRatio({
-            target: USDWadRayMath.usdDiv(200, 200),
-            minForRebalance: USDWadRayMath.usdDiv(200, 200),
-            maxForRebalance: USDWadRayMath.usdDiv(180, 200),
-            maxForDepositRebalance: USDWadRayMath.usdDiv(203, 200),
-            minForWithdrawRebalance: USDWadRayMath.usdDiv(197, 200)
-        });
-
-        vm.expectRevert(ILoopStrategy.InvalidCollateralRatioTargets.selector);
-        strategy.setCollateralRatioTargets(newCollateralRatioTargets);
-
-        //minForWithdrawRebalance < minForRebalance
-        newCollateralRatioTargets = CollateralRatio({
-            target: USDWadRayMath.usdDiv(200, 200),
-            minForRebalance: USDWadRayMath.usdDiv(180, 200),
-            maxForRebalance: USDWadRayMath.usdDiv(220, 200),
-            maxForDepositRebalance: USDWadRayMath.usdDiv(203, 200),
-            minForWithdrawRebalance: USDWadRayMath.usdDiv(179, 200)
-        });
-
-        vm.expectRevert(ILoopStrategy.InvalidCollateralRatioTargets.selector);
-        strategy.setCollateralRatioTargets(newCollateralRatioTargets);
-
-        //maxForDepositRebalance < maxForRebalance
-        newCollateralRatioTargets = CollateralRatio({
-            target: USDWadRayMath.usdDiv(200, 200),
-            minForRebalance: USDWadRayMath.usdDiv(180, 200),
-            maxForRebalance: USDWadRayMath.usdDiv(220, 200),
-            maxForDepositRebalance: USDWadRayMath.usdDiv(230, 200),
-            minForWithdrawRebalance: USDWadRayMath.usdDiv(197, 200)
-        });
-
-        vm.expectRevert(ILoopStrategy.InvalidCollateralRatioTargets.selector);
-        strategy.setCollateralRatioTargets(newCollateralRatioTargets);
-    }
-
-    /// @dev ensures setCollateralRaioTargets reverts if caller is not manager
-    function test_setCollateralRatioTargets_revertsWhen_callerIsNotManager()
-        public
-    {
-        CollateralRatio memory newCollateralRatioTargets = CollateralRatio({
-            target: USDWadRayMath.usdDiv(200, 200),
-            minForRebalance: USDWadRayMath.usdDiv(180, 200),
-            maxForRebalance: USDWadRayMath.usdDiv(220, 200),
-            maxForDepositRebalance: USDWadRayMath.usdDiv(203, 200),
-            minForWithdrawRebalance: USDWadRayMath.usdDiv(197, 200)
-        });
-
-        vm.startPrank(NO_ROLE);
-        vm.expectRevert(
-            abi.encodeWithSelector(
-                IAccessControl.AccessControlUnauthorizedAccount.selector,
-                NO_ROLE,
-                strategy.MANAGER_ROLE()
-            )
-        );
-
-        strategy.setCollateralRatioTargets(newCollateralRatioTargets);
-        vm.stopPrank();
-    }
-
-    /// @dev ensures a new value for usdMargin is set and the appropriate event is emitted
-    function test_setUSDMargin_setsNewValueforusdMaring_and_emitsUsdMarginSetEvent(
-    ) public {
-        uint256 marginUSD = 10;
-
-        vm.expectEmit();
-        emit USDMarginSet(marginUSD);
-
-        strategy.setUSDMargin(marginUSD);
-
-        assertEq(strategy.getUSDMargin(), marginUSD);
-    }
-
-    /// @dev ensures setUSDMargin call is reverted when called by non-manager
-    function test_setUSDMargin_revertsWhen_callerIsNotManager() public {
-        uint256 marginUSD = 10;
-        vm.startPrank(NO_ROLE);
-
-        vm.expectRevert(
-            abi.encodeWithSelector(
-                IAccessControl.AccessControlUnauthorizedAccount.selector,
-                NO_ROLE,
-                strategy.MANAGER_ROLE()
-            )
-        );
-        strategy.setUSDMargin(marginUSD);
-    }
-
-    /// @dev ensures setUSDMargin reverts when new value is outside range
-    function test_setUSDMargin_revertsWhen_valueExceeds_1e8() public {
-        uint256 marginUSD = 1e8 + 1;
-
-        vm.expectRevert(ILoopStrategy.MarginOutsideRange.selector);
-
-        strategy.setUSDMargin(marginUSD);
-    }
-
-    /// @dev ensures a new value for ratioMargin is set and the appropriate event is emitted
-    function test_setRatioMargin_setNewValueForRatioMargin_and_emitsRatioMarginSetEvent(
-    ) public {
-        uint256 marginUSD = 10;
-
-        vm.expectEmit();
-        emit RatioMarginSet(marginUSD);
-
-        strategy.setRatioMargin(marginUSD);
-
-        assertEq(strategy.getRatioMagin(), marginUSD);
-    }
-
-    /// @dev ensures setRatioMargin call is reverted when called by non-manager
-    function test_setRatioMargin_revertsWhen_callerIsNotManager() public {
-        uint256 marginUSD = 10;
-        vm.startPrank(NO_ROLE);
-
-        vm.expectRevert(
-            abi.encodeWithSelector(
-                IAccessControl.AccessControlUnauthorizedAccount.selector,
-                NO_ROLE,
-                strategy.MANAGER_ROLE()
-            )
-        );
-        strategy.setRatioMargin(marginUSD);
-    }
-
-    /// @dev ensures setRatioMargin reverts when new value is outside range
-    function test_setRatioMargin_revertsWhen_valueExceeds_1e8() public {
-        uint256 marginUSD = 1e8 + 1;
-
-        vm.expectRevert(ILoopStrategy.MarginOutsideRange.selector);
-
-        strategy.setRatioMargin(marginUSD);
-    }
-
-    /// @dev ensures a new value for maxIterations is set and the appropriate event is emitted
-    function test_setMaxIterations_setNewValueForMaxIterations_and_emitsMaxIterationsSetEvent(
-    ) public {
-        uint16 iterations = 10;
-
-        vm.expectEmit();
-        emit MaxIterationsSet(iterations);
-
-        strategy.setMaxIterations(iterations);
-
-        assertEq(strategy.getMaxIterations(), iterations);
-    }
-
-    /// @dev ensures setMaxIterations call is reverted when called by non-manager
-    function test_setMaxIterations_revertsWhen_callerIsNotManager() public {
-        uint16 iterations = 10;
-        vm.startPrank(NO_ROLE);
-
-        vm.expectRevert(
-            abi.encodeWithSelector(
-                IAccessControl.AccessControlUnauthorizedAccount.selector,
-                NO_ROLE,
-                strategy.MANAGER_ROLE()
-            )
-        );
-        strategy.setMaxIterations(iterations);
-    }
-
-    /// @dev ensures a new value for swapper is set and the appropriate event is emitted
-    function test_setSwapper_setNewValueForSwapper_and_emitsSwapperSetEvent()
-        public
-    {
-        vm.expectEmit();
-        emit SwapperSet(alice);
-
-        strategy.setSwapper(alice);
-
-        assertEq(strategy.getSwapper(), alice);
-    }
-
-    /// @dev ensures setSwapper call is reverted when called by non-manager
-    function test_setSwapper_revertsWhen_callerIsNotManager() public {
-        vm.startPrank(NO_ROLE);
-
-        vm.expectRevert(
-            abi.encodeWithSelector(
-                IAccessControl.AccessControlUnauthorizedAccount.selector,
-                NO_ROLE,
-                strategy.MANAGER_ROLE()
-            )
-        );
-        strategy.setSwapper(alice);
-    }
-
-    /// @dev ensures unpause call reverts if caller does not have pauser role
-    function test_unpause_revertsWhen_callerIsNotPauser() public {
-        vm.startPrank(NO_ROLE);
-        vm.expectRevert(
-            abi.encodeWithSelector(
-                IAccessControl.AccessControlUnauthorizedAccount.selector,
-                NO_ROLE,
-                strategy.PAUSER_ROLE()
-            )
-        );
-
-        IPausable(address(strategy)).unpause();
-        vm.stopPrank();
-    }
-
-    /// @dev test confimrs that mint function is disabled
-    function test_mint_revertMintDisabled() public {
-        vm.expectRevert(
-            abi.encodeWithSelector(ILoopStrategy.MintDisabled.selector)
-        );
-        strategy.mint(1 ether, address(this));
-
-        vm.expectRevert(
-            abi.encodeWithSelector(ILoopStrategy.MintDisabled.selector)
-        );
-        strategy.previewMint(1 ether);
-    }
-
-    /// @dev test confimrs that withdraw function is disabled
-    function test_withdraw_revertsWhen_called() public {
-        vm.expectRevert(
-            abi.encodeWithSelector(ILoopStrategy.WithdrawDisabled.selector)
-        );
-        strategy.withdraw(1 ether, address(this), address(this));
-
-        vm.expectRevert(
-            abi.encodeWithSelector(ILoopStrategy.WithdrawDisabled.selector)
-        );
-        strategy.previewWithdraw(1 ether);
-    }
-
-    /// @dev test confirms that changing asset price on the price oracle works
-    function test_changePrice() public {
-        _changePrice(CbETH, 1234 * 1e8);
-        assertEq(priceOracle.getAssetPrice(address(CbETH)), 1234 * 1e8);
-    }
-
->>>>>>> 10491c5f
     function _depositFor(address user, uint256 amount)
         internal
         returns (uint256 shares)
