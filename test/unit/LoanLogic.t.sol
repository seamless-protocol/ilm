--- conflicted
+++ resolved
@@ -9,14 +9,11 @@
     "@aave/contracts/interfaces/IPoolDataProvider.sol";
 import { IPriceOracleGetter } from
     "@aave/contracts/interfaces/IPriceOracleGetter.sol";
-<<<<<<< HEAD
-=======
 import { IACLManager } from "@aave/contracts/interfaces/IACLManager.sol";
 import { IPoolConfigurator } from
     "@aave/contracts/interfaces/IPoolConfigurator.sol";
 import { ReserveConfiguration } from
     "@aave/contracts/protocol/libraries/configuration/ReserveConfiguration.sol";
->>>>>>> 658270c8
 import { Errors } from "@aave/contracts/protocol/libraries/helpers/Errors.sol";
 import { PercentageMath } from
     "@aave/contracts/protocol/libraries/math/PercentageMath.sol";
@@ -70,14 +67,9 @@
         (address sWETHaddress,,) =
             poolDataProvider.getReserveTokensAddresses(address(WETH));
         sWETH = IERC20(sWETHaddress);
-<<<<<<< HEAD
-        (,, address debtUSDbCaddress) =
-            poolDataProvider.getReserveTokensAddresses(address(USDbC));
-=======
         (address sUSDbCaddress,, address debtUSDbCaddress) =
             poolDataProvider.getReserveTokensAddresses(address(USDbC));
         sUSDbC = IERC20(sUSDbCaddress);
->>>>>>> 658270c8
         debtUSDbC = IERC20(debtUSDbCaddress);
 
         // getting token prices
@@ -165,26 +157,6 @@
 
     /// @dev test confirming that we can borrow `maxBorrowUSD`
     function test_borrow_maxBorrow() public {
-<<<<<<< HEAD
-        uint256 supplyAmount = 10 ether;
-        LoanState memory loanState;
-        loanState = LoanLogic.supply(lendingPool, WETH, supplyAmount);
-
-        uint256 initialMaxBorrowUSD = loanState.maxBorrowAmount;
-
-        // converting loanState.maxBorrowAmount (USD) amount to the USDbC asset amount
-        uint256 borrowAmount =
-            Math.mulDiv(loanState.maxBorrowAmount, ONE_USDbC, USDbC_price);
-        loanState = LoanLogic.borrow(lendingPool, USDbC, borrowAmount);
-
-        // getting 0.01% of initial maxBorrowUSD, because we left that as a saftey for precision issues
-        uint256 maxBorrowLeft = PercentageMath.percentMul(
-            initialMaxBorrowUSD, 1e4 - LoanLogic.MAX_AMOUNT_PERCENT
-        );
-        assertApproxEqAbs(
-            loanState.maxBorrowAmount, 0, maxBorrowLeft + USD_DELTA
-        );
-=======
         uint256 supplyAmount = 3 ether;
         LoanState memory loanState;
         loanState = LoanLogic.supply(lendingPool, WETH, supplyAmount);
@@ -207,7 +179,6 @@
             lendingPool, USDbC, priceOracle.getAssetPrice(address(USDbC))
         );
         assertApproxEqAbs(maxBorrowUSD, 0, maxBorrowLeft + USD_DELTA);
->>>>>>> 658270c8
 
         _validateLoanState(loanState, supplyAmount, borrowAmount);
         assertApproxEqAbs(
@@ -217,14 +188,6 @@
 
     /// @dev test reverting when borrow 0.1% above `maxBorrowAmount` returned from loan state
     function test_borrow_revertsWhen_borrowingAboveMaxBorrow() public {
-<<<<<<< HEAD
-        uint256 supplyAmount = 10 ether;
-        LoanState memory loanState;
-        loanState = LoanLogic.supply(lendingPool, WETH, supplyAmount);
-
-        uint256 borrowAmount =
-            Math.mulDiv(loanState.maxBorrowAmount, ONE_USDbC, USDbC_price);
-=======
         uint256 supplyAmount = 3 ether;
         LoanState memory loanState;
         loanState = LoanLogic.supply(lendingPool, WETH, supplyAmount);
@@ -233,7 +196,6 @@
             lendingPool, USDbC, priceOracle.getAssetPrice(address(USDbC))
         );
         uint256 borrowAmount = Math.mulDiv(maxBorrowUSD, ONE_USDbC, USDbC_price);
->>>>>>> 658270c8
         // calculating 0.1% above max value
         uint256 borrowAmountAboveMax =
             borrowAmount + PercentageMath.percentMul(borrowAmount, 10);
@@ -262,12 +224,6 @@
         uint256 maxWithdrawLeft = PercentageMath.percentMul(
             initialMaxWothdrawUSD, 1e4 - LoanLogic.MAX_AMOUNT_PERCENT
         );
-<<<<<<< HEAD
-        assertApproxEqAbs(
-            loanState.maxBorrowAmount, 0, maxWithdrawLeft + USD_DELTA
-        );
-=======
->>>>>>> 658270c8
 
         _validateLoanState(
             loanState, supplyAmount - withdrawAmount, borrowAmount
@@ -308,18 +264,12 @@
         LoanState memory loanState;
         loanState = LoanLogic.supply(lendingPool, WETH, supplyAmount);
 
-<<<<<<< HEAD
-        // converting loanState.maxBorrowAmount (USD) amount to the USDbC asset amount
-        uint256 maxBorrowAmountUSDbC =
-            Math.mulDiv(loanState.maxBorrowAmount, ONE_USDbC, USDbC_price);
-=======
         // converting maxBorrowUSD amount to the USDbC asset amount
         uint256 maxBorrowUSD = LoanLogic.getMaxBorrowUSD(
             lendingPool, USDbC, priceOracle.getAssetPrice(address(USDbC))
         );
         uint256 maxBorrowAmountUSDbC =
             Math.mulDiv(maxBorrowUSD, ONE_USDbC, USDbC_price);
->>>>>>> 658270c8
 
         if (borrowAmount < maxBorrowAmountUSDbC) {
             loanState = LoanLogic.borrow(lendingPool, USDbC, borrowAmount);
@@ -339,14 +289,6 @@
         vm.assume(withdrawAmount > 0);
         vm.assume(borrowAmount > 0);
 
-<<<<<<< HEAD
-        uint256 supplyAmount = 10 ether;
-        LoanState memory loanState;
-        loanState = LoanLogic.supply(lendingPool, WETH, supplyAmount);
-        // converting loanState.maxBorrowAmount (USD) amount to the USDbC asset amount
-        uint256 maxBorrowAmountUSDbC =
-            Math.mulDiv(loanState.maxBorrowAmount, ONE_USDbC, USDbC_price);
-=======
         uint256 supplyAmount = 3 ether;
         LoanState memory loanState;
         loanState = LoanLogic.supply(lendingPool, WETH, supplyAmount);
@@ -356,13 +298,11 @@
         );
         uint256 maxBorrowAmountUSDbC =
             Math.mulDiv(maxBorrowUSD, ONE_USDbC, USDbC_price);
->>>>>>> 658270c8
 
         borrowAmount = bound(borrowAmount, ONE_USDbC, maxBorrowAmountUSDbC - 1);
 
         // vm.assume(borrowAmount < maxBorrowAmountUSDbC);
         loanState = LoanLogic.borrow(lendingPool, USDbC, borrowAmount);
-<<<<<<< HEAD
 
         // converting loanState.maxWithdrawAmount (USD) amount to the CbETH asset amount
         uint256 maxWithdrawAmountCbETH =
@@ -385,29 +325,6 @@
             vm.expectRevert();
             LoanLogic.withdraw(lendingPool, WETH, withdrawAmount);
         }
-=======
-
-        // converting loanState.maxWithdrawAmount (USD) amount to the CbETH asset amount
-        uint256 maxWithdrawAmountCbETH =
-            Math.mulDiv(loanState.maxWithdrawAmount, 1 ether, WETH_price);
-
-        withdrawAmount =
-            bound(withdrawAmount, 1000 wei, 2 * maxWithdrawAmountCbETH);
-
-        if (withdrawAmount < maxWithdrawAmountCbETH) {
-            loanState = LoanLogic.withdraw(lendingPool, WETH, withdrawAmount);
-            _validateLoanState(
-                loanState, supplyAmount - withdrawAmount, borrowAmount
-            );
-            assertApproxEqAbs(
-                sWETH.balanceOf(address(this)),
-                supplyAmount - withdrawAmount,
-                1 wei
-            );
-        } else {
-            vm.expectRevert();
-            LoanLogic.withdraw(lendingPool, WETH, withdrawAmount);
-        }
     }
 
     /// @dev test confirming getMaxBorrowUSD function return correct maximum in all 3 cases
@@ -459,7 +376,6 @@
         IPoolConfigurator(poolAddressProvider.getPoolConfigurator())
             .setBorrowCap(address(asset), borrowCap);
         vm.stopPrank();
->>>>>>> 658270c8
     }
 
     /// @dev validates if the returned LoanState values correspond for the given asset amounts
@@ -477,18 +393,6 @@
         uint256 debtUSD = Math.mulDiv(debtUSDbCAmount, USDbC_price, ONE_USDbC);
         assertApproxEqAbs(loanState.debtUSD, debtUSD, USD_DELTA);
 
-<<<<<<< HEAD
-        uint256 maxBorrowUSD = PercentageMath.percentMul(collateralUSD, ltvWETH);
-        uint256 maxAvailableBorrow = maxBorrowUSD - debtUSD;
-        maxAvailableBorrow = PercentageMath.percentMul(
-            maxAvailableBorrow, LoanLogic.MAX_AMOUNT_PERCENT
-        );
-        assertApproxEqAbs(
-            loanState.maxBorrowAmount, maxAvailableBorrow, USD_DELTA
-        );
-
-=======
->>>>>>> 658270c8
         uint256 minCollateralUSD = PercentageMath.percentDiv(debtUSD, ltvWETH);
         uint256 maxAvailableWithdraw = collateralUSD - minCollateralUSD;
         maxAvailableWithdraw = PercentageMath.percentMul(
