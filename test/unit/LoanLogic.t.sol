// SPDX-License-Identifier: UNLICENSED

pragma solidity ^0.8.18;

import { IPool } from "@aave/contracts/interfaces/IPool.sol";
import { IPoolAddressesProvider } from
    "@aave/contracts/interfaces/IPoolAddressesProvider.sol";
import { IPoolDataProvider } from
    "@aave/contracts/interfaces/IPoolDataProvider.sol";
import { IPriceOracleGetter } from
    "@aave/contracts/interfaces/IPriceOracleGetter.sol";
import { IACLManager } from "@aave/contracts/interfaces/IACLManager.sol";
import { IPoolConfigurator } from
    "@aave/contracts/interfaces/IPoolConfigurator.sol";
import { ReserveConfiguration } from
    "@aave/contracts/protocol/libraries/configuration/ReserveConfiguration.sol";
import { Errors } from "@aave/contracts/protocol/libraries/helpers/Errors.sol";
import { PercentageMath } from
    "@aave/contracts/protocol/libraries/math/PercentageMath.sol";
import { IERC20 } from "@openzeppelin/contracts/interfaces/IERC20.sol";
import { Math } from "@openzeppelin/contracts/utils/math/Math.sol";

import { BaseForkTest } from "../BaseForkTest.t.sol";
import { LoanLogic } from "../../src/libraries/LoanLogic.sol";
import { LendingPool, LoanState } from "../../src/types/DataTypes.sol";

/// @notice Unit tests for the LoanLogic library
/// @dev testing on forked Base mainnet to be able to interact with already deployed Seamless pool
/// @dev assuming that `BASE_MAINNET_RPC_URL` is set in the `.env`
contract LoanLogicTest is BaseForkTest {
    IPoolAddressesProvider public constant poolAddressProvider =
        IPoolAddressesProvider(SEAMLESS_ADDRESS_PROVIDER_BASE_MAINNET);
    IPoolDataProvider public poolDataProvider;
    IPriceOracleGetter public priceOracle;

    LendingPool lendingPool;

    IERC20 public constant WETH = IERC20(BASE_MAINNET_WETH);
    IERC20 public constant USDbC = IERC20(BASE_MAINNET_USDbC);
    IERC20 public sWETH;
    IERC20 public sUSDbC;
    IERC20 public debtUSDbC;
    uint256 public ltvWETH;

    uint256 public WETH_price;
    uint256 public USDbC_price;

    // maximum allowed absolute error on USD amounts.
    // it's set to 1000 wei because of difference in Chainlink oracle decimals and USDbC decimals
    uint256 public USD_DELTA = 1000 wei;

    /// @dev set up testing on the fork of the base mainnet
    /// @dev and get all needed parameters from already deployed pool
    function setUp() public {
        lendingPool = LendingPool({
            pool: IPool(poolAddressProvider.getPool()),
            // variable interest rate mode is 2
            interestRateMode: 2
        });

        poolDataProvider =
            IPoolDataProvider(poolAddressProvider.getPoolDataProvider());
        (, ltvWETH,,,,,,,,) =
            poolDataProvider.getReserveConfigurationData(address(WETH));

        // getting reserve token addresses
        (address sWETHaddress,,) =
            poolDataProvider.getReserveTokensAddresses(address(WETH));
        sWETH = IERC20(sWETHaddress);
        (address sUSDbCaddress,, address debtUSDbCaddress) =
            poolDataProvider.getReserveTokensAddresses(address(USDbC));
        sUSDbC = IERC20(sUSDbCaddress);
        debtUSDbC = IERC20(debtUSDbCaddress);

        // getting token prices
        priceOracle = IPriceOracleGetter(poolAddressProvider.getPriceOracle());
        WETH_price = priceOracle.getAssetPrice(address(WETH));
        USDbC_price = priceOracle.getAssetPrice(address(USDbC));

        // fake minting some tokens to start with
        deal(address(WETH), address(this), 100 ether);

        // approve tokens for pool to use on supplying and repaying
        WETH.approve(poolAddressProvider.getPool(), 100 ether);
        USDbC.approve(poolAddressProvider.getPool(), 1_000_000 * ONE_USDbC);
    }

    /// @dev test confirming that loan state is valid after withdrawing
    /// @dev and that we get correct amount of WETH and sWETH tokens
    function test_supply() public {
        uint256 wethAmountBefore = WETH.balanceOf(address(this));
        uint256 supplyAmount = 10 ether;

        LoanState memory loanState;
        loanState = LoanLogic.supply(lendingPool, WETH, supplyAmount);

        _validateLoanState(loanState, supplyAmount, 0);
        assertEq(WETH.balanceOf(address(this)), wethAmountBefore - supplyAmount);
        assertEq(sWETH.balanceOf(address(this)), supplyAmount);
    }

    /// @dev test confirming that loan state is valid after withdrawing
    /// @dev and that we get correct amount of WETH and sWETH tokens
    function test_withdraw() public {
        uint256 wethAmountBefore = WETH.balanceOf(address(this));
        uint256 supplyAmount = 10 ether;
        uint256 withdrawAmount = 5 ether;
        LoanLogic.supply(lendingPool, WETH, supplyAmount);

        LoanState memory loanState;
        loanState = LoanLogic.withdraw(lendingPool, WETH, withdrawAmount);

        _validateLoanState(loanState, supplyAmount - withdrawAmount, 0);
        assertApproxEqAbs(
            WETH.balanceOf(address(this)),
            wethAmountBefore - supplyAmount + withdrawAmount,
            1 wei
        );
        assertApproxEqAbs(
            sWETH.balanceOf(address(this)), supplyAmount - withdrawAmount, 1 wei
        );
    }

    /// @dev test confirming that loan state is valid after borrowing
    /// @dev and that we get correct amount of debtUSDbC token
    function test_borrow() public {
        uint256 supplyAmount = 10 ether;
        uint256 borrowAmount = 1000 * ONE_USDbC;
        LoanLogic.supply(lendingPool, WETH, supplyAmount);

        LoanState memory loanState;
        loanState = LoanLogic.borrow(lendingPool, USDbC, borrowAmount);

        _validateLoanState(loanState, supplyAmount, borrowAmount);
        assertEq(debtUSDbC.balanceOf(address(this)), borrowAmount);
    }

    /// @dev test confirming that loan state is valid after repaying
    /// @dev and that we get correct amount of debtUSDbC token
    function test_repay() public {
        uint256 supplyAmount = 10 ether;
        uint256 borrowAmount = 1000 * ONE_USDbC;
        uint256 repayAmount = 500 * ONE_USDbC;
        LoanLogic.supply(lendingPool, WETH, supplyAmount);
        LoanLogic.borrow(lendingPool, USDbC, borrowAmount);

        LoanState memory loanState;
        loanState = LoanLogic.repay(lendingPool, USDbC, repayAmount);

        _validateLoanState(loanState, supplyAmount, borrowAmount - repayAmount);
        assertApproxEqAbs(
            debtUSDbC.balanceOf(address(this)),
            borrowAmount - repayAmount,
            1 wei
        );
    }

    /// @dev test confirming that we can borrow `maxBorrowUSD`
    function test_borrow_maxBorrow() public {
        uint256 supplyAmount = 3 ether;
        LoanState memory loanState;
        loanState = LoanLogic.supply(lendingPool, WETH, supplyAmount);

        uint256 initialMaxBorrowUSD = LoanLogic.getMaxBorrowUSD(
            lendingPool, USDbC, priceOracle.getAssetPrice(address(USDbC))
        );

        // converting maxBorrowUSD amount to the USDbC asset amount
        uint256 borrowAmount =
            Math.mulDiv(initialMaxBorrowUSD, ONE_USDbC, USDbC_price);
        loanState = LoanLogic.borrow(lendingPool, USDbC, borrowAmount);

<<<<<<< HEAD
        // getting 0.01% of initial maxBorrowUSD, because we left that as a saftey for precision issues
=======
        // getting 0.01% of initial maxBorrowUSD, because we left that as a safety for precision issues
>>>>>>> adbcd464
        uint256 maxBorrowLeft = PercentageMath.percentMul(
            initialMaxBorrowUSD, 1e4 - LoanLogic.MAX_AMOUNT_PERCENT
        );

        uint256 maxBorrowUSD = LoanLogic.getMaxBorrowUSD(
            lendingPool, USDbC, priceOracle.getAssetPrice(address(USDbC))
        );
        assertApproxEqAbs(maxBorrowUSD, 0, maxBorrowLeft + USD_DELTA);

        _validateLoanState(loanState, supplyAmount, borrowAmount);
        assertApproxEqAbs(
            debtUSDbC.balanceOf(address(this)), borrowAmount, 1 wei
        );
    }

    /// @dev test reverting when borrow 0.1% above `maxBorrowAmount` returned from loan state
    function test_borrow_revertsWhen_borrowingAboveMaxBorrow() public {
        uint256 supplyAmount = 3 ether;
        LoanState memory loanState;
        loanState = LoanLogic.supply(lendingPool, WETH, supplyAmount);

        uint256 maxBorrowUSD = LoanLogic.getMaxBorrowUSD(
            lendingPool, USDbC, priceOracle.getAssetPrice(address(USDbC))
        );
        uint256 borrowAmount = Math.mulDiv(maxBorrowUSD, ONE_USDbC, USDbC_price);
        // calculating 0.1% above max value
        uint256 borrowAmountAboveMax =
            borrowAmount + PercentageMath.percentMul(borrowAmount, 10);

        vm.expectRevert(bytes(Errors.COLLATERAL_CANNOT_COVER_NEW_BORROW));
        LoanLogic.borrow(lendingPool, USDbC, borrowAmountAboveMax);
    }

    /// @dev test confirming that we can withdraw `maxWithdrawAmount` returned from loan state
    function test_withdraw_maxWithdraw() public {
        uint256 wethAmountBefore = WETH.balanceOf(address(this));
        uint256 supplyAmount = 10 ether;
        uint256 borrowAmount = 1000 * ONE_USDbC;
        LoanLogic.supply(lendingPool, WETH, supplyAmount);
        LoanState memory loanState;
        loanState = LoanLogic.borrow(lendingPool, USDbC, borrowAmount);

<<<<<<< HEAD
        uint256 initialMaxWothdrawUSD = loanState.maxWithdrawAmount;

=======
>>>>>>> adbcd464
        // converting loanState.maxWithdrawAmount (USD) amount to the WETH asset amount
        uint256 withdrawAmount =
            Math.mulDiv(loanState.maxWithdrawAmount, 1 ether, WETH_price);
        loanState = LoanLogic.withdraw(lendingPool, WETH, withdrawAmount);

<<<<<<< HEAD
        // getting 0.01% of initial maxWithdrawUSD, because we left that as a saftey for precision issues
        uint256 maxWithdrawLeft = PercentageMath.percentMul(
            initialMaxWothdrawUSD, 1e4 - LoanLogic.MAX_AMOUNT_PERCENT
        );
        assertApproxEqAbs(
            loanState.maxBorrowAmount, 0, maxWithdrawLeft + USD_DELTA
        );

=======
>>>>>>> adbcd464
        _validateLoanState(
            loanState, supplyAmount - withdrawAmount, borrowAmount
        );
        assertApproxEqAbs(
            WETH.balanceOf(address(this)),
            wethAmountBefore - supplyAmount + withdrawAmount,
            1 wei
        );
        assertApproxEqAbs(
            sWETH.balanceOf(address(this)), supplyAmount - withdrawAmount, 1 wei
        );
    }

    /// @dev test reverting when withdraw 0.1% above `maxWithdrawAmount` returned from loan state
    function test_withdraw_maxWithdraw_revertAboveMax() public {
        uint256 supplyAmount = 10 ether;
        uint256 borrowAmount = 1000 * ONE_USDbC;
        LoanLogic.supply(lendingPool, WETH, supplyAmount);
        LoanState memory loanState;
        loanState = LoanLogic.borrow(lendingPool, USDbC, borrowAmount);

        uint256 withdrawAmount =
            Math.mulDiv(loanState.maxWithdrawAmount, 1 ether, WETH_price);
        // calculating 0.1% above max value
        uint256 withdrawAmountAboveMax =
            withdrawAmount + PercentageMath.percentMul(withdrawAmount, 10);

        vm.expectRevert();
        LoanLogic.withdraw(lendingPool, WETH, withdrawAmountAboveMax);
    }

    /// @dev fuzz test borrow, should revert if borrowing more then maxBorrowAmount
    function testFuzz_borrow(uint256 borrowAmount) public {
        vm.assume(borrowAmount > 0);

        uint256 supplyAmount = 10 ether;
        LoanState memory loanState;
        loanState = LoanLogic.supply(lendingPool, WETH, supplyAmount);

        // converting maxBorrowUSD amount to the USDbC asset amount
        uint256 maxBorrowUSD = LoanLogic.getMaxBorrowUSD(
            lendingPool, USDbC, priceOracle.getAssetPrice(address(USDbC))
        );
        uint256 maxBorrowAmountUSDbC =
            Math.mulDiv(maxBorrowUSD, ONE_USDbC, USDbC_price);

        if (borrowAmount < maxBorrowAmountUSDbC) {
            loanState = LoanLogic.borrow(lendingPool, USDbC, borrowAmount);
            _validateLoanState(loanState, supplyAmount, borrowAmount);
<<<<<<< HEAD
            assertEq(debtUSDbC.balanceOf(address(this)), borrowAmount);
=======
            assertApproxEqAbs(
                debtUSDbC.balanceOf(address(this)), borrowAmount, USD_DELTA
            );
>>>>>>> adbcd464
        } else {
            vm.expectRevert();
            LoanLogic.borrow(lendingPool, USDbC, borrowAmount);
        }
    }

    /// @dev fuzz test borrowing & withdraw, should revert if withdraw more then maxWithdrawAmount
    function testFuzz_borrow_withdraw(
        uint256 borrowAmount,
        uint256 withdrawAmount
    ) public {
        vm.assume(withdrawAmount > 0);
        vm.assume(borrowAmount > 0);

        uint256 supplyAmount = 3 ether;
        LoanState memory loanState;
        loanState = LoanLogic.supply(lendingPool, WETH, supplyAmount);
        // converting maxBorrowUSD amount to the USDbC asset amount
        uint256 maxBorrowUSD = LoanLogic.getMaxBorrowUSD(
            lendingPool, USDbC, priceOracle.getAssetPrice(address(USDbC))
        );
        uint256 maxBorrowAmountUSDbC =
            Math.mulDiv(maxBorrowUSD, ONE_USDbC, USDbC_price);

        borrowAmount = bound(borrowAmount, ONE_USDbC, maxBorrowAmountUSDbC - 1);

        // vm.assume(borrowAmount < maxBorrowAmountUSDbC);
        loanState = LoanLogic.borrow(lendingPool, USDbC, borrowAmount);

        // converting loanState.maxWithdrawAmount (USD) amount to the CbETH asset amount
        uint256 maxWithdrawAmountCbETH =
            Math.mulDiv(loanState.maxWithdrawAmount, 1 ether, WETH_price);

        withdrawAmount =
            bound(withdrawAmount, 1000 wei, 2 * maxWithdrawAmountCbETH);

        if (withdrawAmount < maxWithdrawAmountCbETH) {
            loanState = LoanLogic.withdraw(lendingPool, WETH, withdrawAmount);
            _validateLoanState(
                loanState, supplyAmount - withdrawAmount, borrowAmount
            );
            assertApproxEqAbs(
                sWETH.balanceOf(address(this)),
                supplyAmount - withdrawAmount,
                1 wei
            );
        } else {
            vm.expectRevert();
            LoanLogic.withdraw(lendingPool, WETH, withdrawAmount);
        }
    }

    /// @dev test confirming getMaxBorrowUSD function return correct maximum in all 3 cases
<<<<<<< HEAD
    /// @dev cases are when max borrow is limited by: 1) user's collateral 2) borrow cap 3) borow token total supply
=======
    /// @dev cases are when max borrow is limited by: 1) user's collateral 2) borrow cap 3) borrow token total supply
>>>>>>> adbcd464
    function test_getMaxBorrowUSD() public {
        uint256 supplyAmount = 10 ether;
        LoanState memory loanState;
        loanState = LoanLogic.supply(lendingPool, WETH, supplyAmount);

<<<<<<< HEAD
        // max borrow is limited by user's collatera;
=======
        // max borrow is limited by user's collateral
>>>>>>> adbcd464
        _changeBorrowCap(USDbC, 500_000);
        uint256 maxBorrow = LoanLogic.getMaxBorrowUSD(
            lendingPool, USDbC, priceOracle.getAssetPrice(address(USDbC))
        );
<<<<<<< HEAD
        assertEq(maxBorrow, loanState.maxBorrowAmount);
=======
>>>>>>> adbcd464

        // max borrow is limited by asset borrow cap
        uint256 totalBorrowed = LoanLogic._getTotalBorrow(
            lendingPool.pool.getReserveData(address(USDbC))
        );
        _changeBorrowCap(USDbC, 200_000);
        maxBorrow = LoanLogic.getMaxBorrowUSD(
            lendingPool, USDbC, priceOracle.getAssetPrice(address(USDbC))
        );
        uint256 expectedMaxBorrow =
            ((200_000 * ONE_USDbC - totalBorrowed) * USDbC_price) / ONE_USDbC;
        // max relative diff is set to 0.05% because of precision errors
        assertApproxEqRel(maxBorrow, expectedMaxBorrow, 0.0005 ether);

        // max borrow is limited by total supply
        _changeBorrowCap(USDbC, 10_000_000);
        deal(address(WETH), address(this), 10_000 ether);
        WETH.approve(address(lendingPool.pool), 10_000 ether);
        loanState = LoanLogic.supply(lendingPool, WETH, 10_000 ether);
        maxBorrow = LoanLogic.getMaxBorrowUSD(
            lendingPool, USDbC, priceOracle.getAssetPrice(address(USDbC))
        );
        // max relative diff is set to 0.05% because of precision errors
        uint256 totalSupplyUSDbCUSD =
            (USDbC.balanceOf(address(sUSDbC)) * USDbC_price) / ONE_USDbC;
<<<<<<< HEAD
        // assertApproxEqAbs(maxBorrow, totalSupplyUSDbCUSD, 10**8);
=======
>>>>>>> adbcd464
        assertApproxEqRel(maxBorrow, totalSupplyUSDbCUSD, 0.0005 ether);
    }

    /// @dev changes the borrow cap parameter for the given asset
    /// @param asset asset to change borrow cap
    /// @param borrowCap new borrow cap amount (in the whole token amount of asset - i.e. no decimals)
    function _changeBorrowCap(IERC20 asset, uint256 borrowCap) internal {
        address aclAdmin = poolAddressProvider.getACLAdmin();
        vm.startPrank(aclAdmin);
        IPoolConfigurator(poolAddressProvider.getPoolConfigurator())
            .setBorrowCap(address(asset), borrowCap);
        vm.stopPrank();
    }

    /// @dev validates if the returned LoanState values correspond for the given asset amounts
    function _validateLoanState(
        LoanState memory loanState,
        uint256 collateralWETHAmount,
        uint256 debtUSDbCAmount
    ) internal {
        // we should get value with same number of decimals as price
        // so we divide by the decimals of the asset
        uint256 collateralUSD =
            Math.mulDiv(collateralWETHAmount, WETH_price, 1 ether);
        assertApproxEqAbs(loanState.collateralUSD, collateralUSD, 1 wei);

        uint256 debtUSD = Math.mulDiv(debtUSDbCAmount, USDbC_price, ONE_USDbC);
        assertApproxEqAbs(loanState.debtUSD, debtUSD, USD_DELTA);

<<<<<<< HEAD
        uint256 maxBorrowUSD = PercentageMath.percentMul(collateralUSD, ltvWETH);
        uint256 maxAvailableBorrow = maxBorrowUSD - debtUSD;
        maxAvailableBorrow = PercentageMath.percentMul(
            maxAvailableBorrow, LoanLogic.MAX_AMOUNT_PERCENT
        );
        assertApproxEqAbs(
            loanState.maxBorrowAmount, maxAvailableBorrow, USD_DELTA
        );

=======
>>>>>>> adbcd464
        uint256 minCollateralUSD = PercentageMath.percentDiv(debtUSD, ltvWETH);
        uint256 maxAvailableWithdraw = collateralUSD - minCollateralUSD;
        maxAvailableWithdraw = PercentageMath.percentMul(
            maxAvailableWithdraw, LoanLogic.MAX_AMOUNT_PERCENT
        );
        assertApproxEqAbs(
            loanState.maxWithdrawAmount, maxAvailableWithdraw, USD_DELTA
        );
    }
}<|MERGE_RESOLUTION|>--- conflicted
+++ resolved
@@ -170,11 +170,7 @@
             Math.mulDiv(initialMaxBorrowUSD, ONE_USDbC, USDbC_price);
         loanState = LoanLogic.borrow(lendingPool, USDbC, borrowAmount);
 
-<<<<<<< HEAD
-        // getting 0.01% of initial maxBorrowUSD, because we left that as a saftey for precision issues
-=======
         // getting 0.01% of initial maxBorrowUSD, because we left that as a safety for precision issues
->>>>>>> adbcd464
         uint256 maxBorrowLeft = PercentageMath.percentMul(
             initialMaxBorrowUSD, 1e4 - LoanLogic.MAX_AMOUNT_PERCENT
         );
@@ -217,27 +213,11 @@
         LoanState memory loanState;
         loanState = LoanLogic.borrow(lendingPool, USDbC, borrowAmount);
 
-<<<<<<< HEAD
-        uint256 initialMaxWothdrawUSD = loanState.maxWithdrawAmount;
-
-=======
->>>>>>> adbcd464
         // converting loanState.maxWithdrawAmount (USD) amount to the WETH asset amount
         uint256 withdrawAmount =
             Math.mulDiv(loanState.maxWithdrawAmount, 1 ether, WETH_price);
         loanState = LoanLogic.withdraw(lendingPool, WETH, withdrawAmount);
 
-<<<<<<< HEAD
-        // getting 0.01% of initial maxWithdrawUSD, because we left that as a saftey for precision issues
-        uint256 maxWithdrawLeft = PercentageMath.percentMul(
-            initialMaxWothdrawUSD, 1e4 - LoanLogic.MAX_AMOUNT_PERCENT
-        );
-        assertApproxEqAbs(
-            loanState.maxBorrowAmount, 0, maxWithdrawLeft + USD_DELTA
-        );
-
-=======
->>>>>>> adbcd464
         _validateLoanState(
             loanState, supplyAmount - withdrawAmount, borrowAmount
         );
@@ -287,13 +267,9 @@
         if (borrowAmount < maxBorrowAmountUSDbC) {
             loanState = LoanLogic.borrow(lendingPool, USDbC, borrowAmount);
             _validateLoanState(loanState, supplyAmount, borrowAmount);
-<<<<<<< HEAD
-            assertEq(debtUSDbC.balanceOf(address(this)), borrowAmount);
-=======
             assertApproxEqAbs(
                 debtUSDbC.balanceOf(address(this)), borrowAmount, USD_DELTA
             );
->>>>>>> adbcd464
         } else {
             vm.expectRevert();
             LoanLogic.borrow(lendingPool, USDbC, borrowAmount);
@@ -347,29 +323,17 @@
     }
 
     /// @dev test confirming getMaxBorrowUSD function return correct maximum in all 3 cases
-<<<<<<< HEAD
-    /// @dev cases are when max borrow is limited by: 1) user's collateral 2) borrow cap 3) borow token total supply
-=======
     /// @dev cases are when max borrow is limited by: 1) user's collateral 2) borrow cap 3) borrow token total supply
->>>>>>> adbcd464
     function test_getMaxBorrowUSD() public {
         uint256 supplyAmount = 10 ether;
         LoanState memory loanState;
         loanState = LoanLogic.supply(lendingPool, WETH, supplyAmount);
 
-<<<<<<< HEAD
-        // max borrow is limited by user's collatera;
-=======
         // max borrow is limited by user's collateral
->>>>>>> adbcd464
         _changeBorrowCap(USDbC, 500_000);
         uint256 maxBorrow = LoanLogic.getMaxBorrowUSD(
             lendingPool, USDbC, priceOracle.getAssetPrice(address(USDbC))
         );
-<<<<<<< HEAD
-        assertEq(maxBorrow, loanState.maxBorrowAmount);
-=======
->>>>>>> adbcd464
 
         // max borrow is limited by asset borrow cap
         uint256 totalBorrowed = LoanLogic._getTotalBorrow(
@@ -395,10 +359,6 @@
         // max relative diff is set to 0.05% because of precision errors
         uint256 totalSupplyUSDbCUSD =
             (USDbC.balanceOf(address(sUSDbC)) * USDbC_price) / ONE_USDbC;
-<<<<<<< HEAD
-        // assertApproxEqAbs(maxBorrow, totalSupplyUSDbCUSD, 10**8);
-=======
->>>>>>> adbcd464
         assertApproxEqRel(maxBorrow, totalSupplyUSDbCUSD, 0.0005 ether);
     }
 
@@ -428,18 +388,6 @@
         uint256 debtUSD = Math.mulDiv(debtUSDbCAmount, USDbC_price, ONE_USDbC);
         assertApproxEqAbs(loanState.debtUSD, debtUSD, USD_DELTA);
 
-<<<<<<< HEAD
-        uint256 maxBorrowUSD = PercentageMath.percentMul(collateralUSD, ltvWETH);
-        uint256 maxAvailableBorrow = maxBorrowUSD - debtUSD;
-        maxAvailableBorrow = PercentageMath.percentMul(
-            maxAvailableBorrow, LoanLogic.MAX_AMOUNT_PERCENT
-        );
-        assertApproxEqAbs(
-            loanState.maxBorrowAmount, maxAvailableBorrow, USD_DELTA
-        );
-
-=======
->>>>>>> adbcd464
         uint256 minCollateralUSD = PercentageMath.percentDiv(debtUSD, ltvWETH);
         uint256 maxAvailableWithdraw = collateralUSD - minCollateralUSD;
         maxAvailableWithdraw = PercentageMath.percentMul(
