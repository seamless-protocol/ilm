--- conflicted
+++ resolved
@@ -2,7 +2,6 @@
 
 pragma solidity ^0.8.18;
 
-<<<<<<< HEAD
 import { IPool } from "@aave/contracts/interfaces/IPool.sol";
 import { IPoolAddressesProvider } from
     "@aave/contracts/interfaces/IPoolAddressesProvider.sol";
@@ -19,22 +18,6 @@
 import { BaseForkTest } from "../BaseForkTest.t.sol";
 import { LoanLogic } from "../../src/libraries/LoanLogic.sol";
 import { LendingPool, LoanState } from "../../src/types/DataTypes.sol";
-=======
-import { Test } from "forge-std/Test.sol";
-
-import { IPool } from "@aave/contracts/interfaces/IPool.sol";
-import { IPoolAddressesProvider } from "@aave/contracts/interfaces/IPoolAddressesProvider.sol";
-import { IPoolDataProvider } from "@aave/contracts/interfaces/IPoolDataProvider.sol";
-import { IPriceOracleGetter } from "@aave/contracts/interfaces/IPriceOracleGetter.sol";
-import { Errors } from "@aave/contracts/protocol/libraries/helpers/Errors.sol";
-import { PercentageMath } from "@aave/contracts/protocol/libraries/math/PercentageMath.sol";
-import { IERC20 } from "@openzeppelin/contracts/interfaces/IERC20.sol";
-import { Math } from "@openzeppelin/contracts/utils/math/Math.sol";
-
-import { TestConstants } from "../config/TestConstants.sol";
-import { LoanLogic } from "../../src/libraries/LoanLogic.sol";
-import { LoanState, LendingPool } from "../../src/types/DataTypes.sol";
->>>>>>> e0d037f3
 
 /// @notice Unit tests for the LoanLogic library
 /// @dev testing on forked Base mainnet to be able to interact with already deployed Seamless pool
@@ -98,13 +81,8 @@
     /// @dev test confirming that loan state is valid after withdrawing
     /// @dev and that we get correct amount of WETH and sWETH tokens
     function test_supply() public {
-<<<<<<< HEAD
-        uint256 wethAmountBefore = WETH.balanceOf(address(this));
-        uint256 supplyAmount = 10 ether;
-=======
       uint256 wethAmountBefore = WETH.balanceOf(address(this));
       uint256 supplyAmount = 3 ether;
->>>>>>> e0d037f3
 
         LoanState memory loanState;
         loanState = LoanLogic.supply(lendingPool, WETH, supplyAmount);
@@ -172,15 +150,9 @@
 
     /// @dev test confirming that we can borrow `maxBorrowAmount` returned from loan state
     function test_borrow_maxBorrow() public {
-<<<<<<< HEAD
         uint256 supplyAmount = 3 ether;
         LoanState memory loanState;
         loanState = LoanLogic.supply(lendingPool, WETH, supplyAmount);
-=======
-      uint256 supplyAmount = 3 ether;
-      LoanState memory loanState;
-      loanState = LoanLogic.supply(lendingPool, WETH, supplyAmount);
->>>>>>> e0d037f3
 
         uint256 initialMaxBorrowUSD = loanState.maxBorrowAmount;
 
@@ -205,7 +177,6 @@
 
     /// @dev test reverting when borrow 0.1% above `maxBorrowAmount` returned from loan state
     function test_borrow_revertsWhen_borrowingAboveMaxBorrow() public {
-<<<<<<< HEAD
         uint256 supplyAmount = 3 ether;
         LoanState memory loanState;
         loanState = LoanLogic.supply(lendingPool, WETH, supplyAmount);
@@ -218,18 +189,6 @@
 
         vm.expectRevert(bytes(Errors.COLLATERAL_CANNOT_COVER_NEW_BORROW));
         LoanLogic.borrow(lendingPool, USDbC, borrowAmountAboveMax);
-=======
-      uint256 supplyAmount = 3 ether;
-      LoanState memory loanState;
-      loanState = LoanLogic.supply(lendingPool, WETH, supplyAmount);
-
-      uint256 borrowAmount = Math.mulDiv(loanState.maxBorrowAmount, ONE_USDbC, USDbC_price);
-      // calculating 0.1% above max value
-      uint256 borrowAmountAboveMax = borrowAmount + PercentageMath.percentMul(borrowAmount, 10);
-
-      vm.expectRevert(bytes(Errors.COLLATERAL_CANNOT_COVER_NEW_BORROW));
-      LoanLogic.borrow(lendingPool, USDbC, borrowAmountAboveMax);
->>>>>>> e0d037f3
     }
 
     /// @dev test confirming that we can withdraw `maxWithdrawAmount` returned from loan state
@@ -289,10 +248,9 @@
 
     /// @dev fuzz test borrow, should revert if borrowing more then maxBorrowAmount
     function testFuzz_borrow(uint256 borrowAmount) public {
-<<<<<<< HEAD
         vm.assume(borrowAmount > 0);
 
-        uint256 supplyAmount = 10 ether;
+        uint256 supplyAmount = 3 ether;
         LoanState memory loanState;
         loanState = LoanLogic.supply(lendingPool, WETH, supplyAmount);
 
@@ -329,47 +287,6 @@
 
         // vm.assume(borrowAmount < maxBorrowAmountUSDbC);
         loanState = LoanLogic.borrow(lendingPool, USDbC, borrowAmount);
-=======
-      vm.assume(borrowAmount > 0);
-
-      uint256 supplyAmount = 3 ether;
-      LoanState memory loanState;
-      loanState = LoanLogic.supply(lendingPool, WETH, supplyAmount);
-
-      // converting loanState.maxBorrowAmount (USD) amount to the USDbC asset amount
-      uint256 maxBorrowAmountUSDbC = Math.mulDiv(loanState.maxBorrowAmount, ONE_USDbC, USDbC_price);
-
-      if (borrowAmount < maxBorrowAmountUSDbC) {
-        loanState = LoanLogic.borrow(lendingPool, USDbC, borrowAmount);
-        _validateLoanState(loanState, supplyAmount, borrowAmount);
-        assertEq(debtUSDbC.balanceOf(address(this)), borrowAmount);
-      } else {
-        vm.expectRevert();
-        LoanLogic.borrow(lendingPool, USDbC, borrowAmount);
-      }
-    }
-
-    /// @dev fuzz test borrowing & withdraw, should revert if withdraw more then maxWithdrawAmount
-    function testFuzz_borrow_withdraw(uint256 borrowAmount, uint256 withdrawAmount) public {
-      vm.assume(withdrawAmount > 0);
-      vm.assume(borrowAmount > 0);
-
-      uint256 supplyAmount = 3 ether;
-      LoanState memory loanState;
-      loanState = LoanLogic.supply(lendingPool, WETH, supplyAmount);
-      // converting loanState.maxBorrowAmount (USD) amount to the USDbC asset amount
-      uint256 maxBorrowAmountUSDbC = Math.mulDiv(loanState.maxBorrowAmount, ONE_USDbC, USDbC_price);
-      
-      borrowAmount = bound(borrowAmount, ONE_USDbC, maxBorrowAmountUSDbC - 1);
-
-      // vm.assume(borrowAmount < maxBorrowAmountUSDbC);
-      loanState = LoanLogic.borrow(lendingPool, USDbC, borrowAmount);
-
-      // converting loanState.maxWithdrawAmount (USD) amount to the CbETH asset amount
-      uint256 maxWithdrawAmountCbETH = Math.mulDiv(loanState.maxWithdrawAmount, 1 ether, WETH_price);
-
-      withdrawAmount = bound(withdrawAmount, 1000 wei, 2 * maxWithdrawAmountCbETH);
->>>>>>> e0d037f3
 
         // converting loanState.maxWithdrawAmount (USD) amount to the CbETH asset amount
         uint256 maxWithdrawAmountCbETH =
