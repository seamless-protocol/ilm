--- conflicted
+++ resolved
@@ -48,11 +48,6 @@
     uint256 collateralUSD;
     /// @dev debt value in underlying (USD)
     uint256 debtUSD;
-<<<<<<< HEAD
-    /// @dev max amount of borrowedAsset borrowable based on maxLTV
-    uint256 maxBorrowAmount;
-=======
->>>>>>> adbcd464
     /// @dev max amount of collateralAsset which can be withdrawn based on maxLTV to
     /// avoid health of loan ratio entering liquidation zone
     uint256 maxWithdrawAmount;
