// SPDX-License-Identifier: UNLICENSED

pragma solidity ^0.8.18;

import { ERC4626Upgradeable } from
    "@openzeppelin/contracts-upgradeable/token/ERC20/extensions/ERC4626Upgradeable.sol";
import {
    Ownable2StepUpgradeable,
    OwnableUpgradeable
} from "@openzeppelin/contracts-upgradeable/access/Ownable2StepUpgradeable.sol";
import { IPriceOracleGetter } from
    "@aave/contracts/interfaces/IPriceOracleGetter.sol";
import { PausableUpgradeable } from
    "@openzeppelin/contracts-upgradeable/utils/PausableUpgradeable.sol";
import { Math } from "@openzeppelin/contracts/utils/math/Math.sol";
import { IERC20 } from "@openzeppelin/contracts/interfaces/IERC20.sol";
import { IERC20Metadata } from
    "@openzeppelin/contracts/interfaces/IERC20Metadata.sol";
import { IPoolAddressesProvider } from
    "@aave/contracts/interfaces/IPoolAddressesProvider.sol";
import { IPool } from "@aave/contracts/interfaces/IPool.sol";
import { ILoopStrategy, IERC4626 } from "./interfaces/ILoopStrategy.sol";
import { LoanLogic } from "./libraries/LoanLogic.sol";
import { RebalanceLogic } from "./libraries/RebalanceLogic.sol";
import { LoopStrategyStorage as Storage } from
    "./storage/LoopStrategyStorage.sol";
import {
    CollateralRatio,
    LoanState,
    LendingPool,
    StrategyAssets
} from "./types/DataTypes.sol";
import { USDWadRayMath } from "./libraries/math/USDWadRayMath.sol";
import { SafeERC20 } from
    "@openzeppelin/contracts/token/ERC20/utils/SafeERC20.sol";
import { ISwapper } from "./interfaces/ISwapper.sol";
import { IWrappedERC20PermissionedDeposit } from
    "./interfaces/IWrappedERC20PermissionedDeposit.sol";

// TODO: add function to check loan state from strategy directly
// TODO: rename all functions with appropriate USD suffix

/// @title LoopStrategy
/// @notice Integrated Liquidity Market strategy for amplifying the cbETH staking rewards
contract LoopStrategy is
    ILoopStrategy,
    ERC4626Upgradeable,
    Ownable2StepUpgradeable,
    PausableUpgradeable
{
    using USDWadRayMath for uint256;

    function LoopStrategy_init(
        address _initialOwner,
        StrategyAssets memory _strategyAssets,
        CollateralRatio memory _collateralRatioTargets,
        IPoolAddressesProvider _poolAddressProvider,
        IPriceOracleGetter _oracle,
        ISwapper _swapper,
        uint256 _ratioMargin,
        uint16 _maxIterations
    ) external initializer {
        __Ownable_init(_initialOwner);
        __ERC4626_init(_strategyAssets.underlying);
        __Pausable_init();

        Storage.Layout storage $ = Storage.layout();
        $.assets = _strategyAssets;
        $.collateralRatioTargets = _collateralRatioTargets;
        $.poolAddressProvider = _poolAddressProvider;
        $.oracle = _oracle;
        $.swapper = _swapper;
        $.ratioMargin = _ratioMargin;
        $.maxIterations = _maxIterations;

        $.lendingPool = LendingPool({
            pool: IPool(_poolAddressProvider.getPool()),
            // 2 is the variable interest rate mode
            interestRateMode: 2
        });

        // approving to lending pool collateral and debt assets in advance
        $.assets.collateral.approve(
            address($.lendingPool.pool), type(uint256).max
        );
        $.assets.debt.approve(address($.lendingPool.pool), type(uint256).max);
    }

    function pause() external onlyOwner {
        _pause();
    }

    function unpause() external onlyOwner {
        _unpause();
    }

    /// @inheritdoc ILoopStrategy
    function setInterestRateMode(uint256 _interestRateMode)
        external
        override
        onlyOwner
    {
        Storage.layout().lendingPool.interestRateMode = _interestRateMode;
    }

    /// @inheritdoc ILoopStrategy
    function setCollateralRatioTargets(
        CollateralRatio memory _collateralRatioTargets
    ) external override onlyOwner {
        Storage.layout().collateralRatioTargets = _collateralRatioTargets;
    }

    /// @inheritdoc ILoopStrategy
    function getCollateralRatioTargets()
        external
        view
        override
        returns (CollateralRatio memory ratio)
    {
        return Storage.layout().collateralRatioTargets;
    }

    /// @inheritdoc ILoopStrategy
    function equityUSD() public view override returns (uint256 amount) {
        LoanState memory state =
            LoanLogic.getLoanState(Storage.layout().lendingPool);
        return state.collateralUSD - state.debtUSD;
    }

    /// @inheritdoc ILoopStrategy
    function equity() public view override returns (uint256 amount) {
        Storage.Layout storage $ = Storage.layout();
        // get underlying price and decimals
        uint256 underlyingPriceUSD =
            $.oracle.getAssetPrice(address($.assets.underlying));
        uint256 underlyingDecimals =
            IERC20Metadata(address($.assets.underlying)).decimals();

        return RebalanceLogic.convertUSDToAsset(
            equityUSD(), underlyingPriceUSD, underlyingDecimals
        );
    }

    /// @inheritdoc ILoopStrategy
    function debt() external view override returns (uint256 amount) {
        return LoanLogic.getLoanState(Storage.layout().lendingPool).debtUSD;
    }

    /// @inheritdoc ILoopStrategy
    function collateral() external view override returns (uint256 amount) {
        return
            LoanLogic.getLoanState(Storage.layout().lendingPool).collateralUSD;
    }

    /// @inheritdoc ILoopStrategy
    function currentCollateralRatio()
        external
        view
        override
        returns (uint256 ratio)
    {
        LoanState memory state =
            LoanLogic.getLoanState(Storage.layout().lendingPool);
        return RebalanceLogic.collateralRatioUSD(
            state.collateralUSD, state.debtUSD
        );
    }

    /// @inheritdoc ILoopStrategy
    function rebalance()
        external
        override
        whenNotPaused
        returns (uint256 ratio)
    {
        if (!rebalanceNeeded()) {
            revert RebalanceNotNeeded();
        }
        Storage.Layout storage $ = Storage.layout();
        return RebalanceLogic.rebalanceTo(
            $,
            LoanLogic.getLoanState($.lendingPool),
            0,
            $.collateralRatioTargets.target
        );
    }

    /// @inheritdoc ILoopStrategy
    function rebalanceNeeded()
        public
        view
        override
        returns (bool shouldRebalance)
    {
        Storage.Layout storage $ = Storage.layout();
        LoanState memory state = LoanLogic.getLoanState($.lendingPool);
        return _shouldRebalance(
            RebalanceLogic.collateralRatioUSD(
                state.collateralUSD, state.debtUSD
            ),
            $.collateralRatioTargets
        );
    }

    /// @inheritdoc IERC4626
    function totalAssets()
        public
        view
        override(ERC4626Upgradeable, IERC4626)
        returns (uint256)
    {
        return equity();
    }

    /// @inheritdoc IERC4626
    function deposit(uint256 assets, address receiver)
        public
        override(ERC4626Upgradeable, IERC4626)
        whenNotPaused
        returns (uint256 shares)
    {
        shares = _deposit(assets, receiver, 0);
    }

    /// @inheritdoc ILoopStrategy
    function deposit(
        uint256 assets,
        address receiver,
        uint256 minSharesReceived
    ) external override whenNotPaused returns (uint256 shares) {
        shares = _deposit(assets, receiver, minSharesReceived);
    }

    /// @inheritdoc IERC4626
    function previewDeposit(uint256 assets)
        public
        view
        override(ERC4626Upgradeable, IERC4626)
        returns (uint256)
    {
        Storage.Layout storage $ = Storage.layout();
        LoanState memory state = LoanLogic.getLoanState($.lendingPool);
        uint256 currentCR = RebalanceLogic.collateralRatioUSD(
            state.collateralUSD, state.debtUSD
        );
        uint256 estimateTargetCR;

        uint256 underlyingPrice =
            $.oracle.getAssetPrice(address($.assets.underlying));
        uint256 assetsUSD = RebalanceLogic.convertAssetToUSD(
            assets,
            underlyingPrice,
            IERC20Metadata(address($.assets.underlying)).decimals()
        );

        if (currentCR == type(uint256).max) {
            estimateTargetCR = $.collateralRatioTargets.target;
        } else {
            if (_shouldRebalance(currentCR, $.collateralRatioTargets)) {
                currentCR = $.collateralRatioTargets.target;
            }

            uint256 afterCR = RebalanceLogic.collateralRatioUSD(
                state.collateralUSD + assetsUSD, state.debtUSD
            );
            if (afterCR > $.collateralRatioTargets.maxForDepositRebalance) {
                estimateTargetCR = currentCR;
                if (
                    $.collateralRatioTargets.maxForDepositRebalance
                        > estimateTargetCR
                ) {
                    estimateTargetCR =
                        $.collateralRatioTargets.maxForDepositRebalance;
                }
            } else {
                estimateTargetCR = afterCR;
            }
        }

        uint256 offsetFactor =
            $.swapper.offsetFactor($.assets.collateral, $.assets.debt);
        uint256 borrowAmount = RebalanceLogic.requiredBorrowUSD(
            estimateTargetCR, assetsUSD, 0, offsetFactor
        );
        uint256 collateralAfterUSD = borrowAmount.usdMul(estimateTargetCR);
        uint256 estimatedEquityUSD = collateralAfterUSD - borrowAmount;

        uint256 underlyingPriceUSD =
            $.oracle.getAssetPrice(address($.assets.underlying));
        uint256 underlyingDecimals =
            IERC20Metadata(address($.assets.underlying)).decimals();

        uint256 estimatedEquity = RebalanceLogic.convertUSDToAsset(
            estimatedEquityUSD, underlyingPriceUSD, underlyingDecimals
        );
        return _convertToShares(estimatedEquity, totalAssets());
    }

    /// @notice mint function is disabled because we can't get exact amount of input assets for given amount of resulting shares
    function mint(uint256, address)
        public
        view
        override(ERC4626Upgradeable, IERC4626)
        whenNotPaused
        returns (uint256)
    {
        revert MintDisabled();
    }

    /// @notice mint function is disabled because we can't get exact amount of input assets for given amount of resulting shares
    /// @dev returning 0 because previewMint function must not revert by the ERC4626 standard
    function previewMint(uint256)
        public
        view
        override(ERC4626Upgradeable, IERC4626)
        whenNotPaused
        returns (uint256)
    {
        return 0;
    }

    /// @inheritdoc IERC4626
    function withdraw(uint256 assets, address receiver, address owner)
        public
        override(ERC4626Upgradeable, IERC4626)
        whenNotPaused
        returns (uint256)
    {
        // TODO: should we just revert and disable this function also?
        //       possible calculation of shares for given cbETH amount is described in PRD
    }

    /// @inheritdoc IERC4626
    function redeem(uint256 shares, address receiver, address owner)
        public
        override(ERC4626Upgradeable, IERC4626)
        whenNotPaused
        returns (uint256)
    {
        return _redeem(shares, receiver, owner, 0);
    }

    /// @inheritdoc ILoopStrategy
    function redeem(
        uint256 shares,
        address receiver,
        address owner,
        uint256 minUnderlyingAsset
    ) public whenNotPaused returns (uint256 assets) {
        return _redeem(shares, receiver, owner, minUnderlyingAsset);
    }

    /// @inheritdoc IERC4626
    function previewRedeem(uint256 shares)
        public
        view
        override(ERC4626Upgradeable, IERC4626)
        returns (uint256)
    {
        Storage.Layout storage $ = Storage.layout();

        // get current loan state and calculate initial collateral ratio
        LoanState memory state = LoanLogic.getLoanState($.lendingPool);

        // check if collateralRatio is outside range, so user participates in potential rebalance
        if (
            _shouldRebalance(
                _collateralRatioUSD(state.collateralUSD, state.debtUSD),
                $.collateralRatioTargets
            )
        ) {
            // calculate amount of collateral needed to bring the collateral ratio
            // to target
            uint256 neededCollateralUSD = RebalanceLogic.requiredCollateralUSD(
                $.collateralRatioTargets.target,
                state.collateralUSD,
                state.debtUSD,
                $.swapper.offsetFactor($.assets.underlying, $.assets.debt)
            );

            // calculate new debt and collateral values after collateral has been exchanged
            // for rebalance
            state.collateralUSD -= neededCollateralUSD;
            state.debtUSD -= RebalanceLogic.offsetUSDAmountDown(
                neededCollateralUSD,
                $.swapper.offsetFactor($.assets.underlying, $.assets.debt)
            );
        }

        // calculate amount of debt and equity corresponding to shares in USD value
        (uint256 shareDebtUSD, uint256 shareEquityUSD) =
            _shareDebtAndEquity(state, shares, totalSupply());

        // case when redeemer is redeeming all remaining shares
        if (state.debtUSD == shareDebtUSD) {
            uint256 collateralNeededUSD = shareDebtUSD.usdDiv(
                USDWadRayMath.USD
                    - $.swapper.offsetFactor($.assets.underlying, $.assets.debt)
            );

            shareEquityUSD -= collateralNeededUSD.usdMul(
                $.swapper.offsetFactor($.assets.underlying, $.assets.debt)
            );
        } else if (
            _collateralRatioUSD(
                state.collateralUSD - shareEquityUSD, state.debtUSD
            ) < $.collateralRatioTargets.minForWithdrawRebalance
        ) {
            // amount of equity in USD value which may be withdrawn from
            // strategy without driving the collateral ratio below
            // the minForWithdrawRebalance limit, thereby not requiring
            // a rebalance operation
            // note: freeEquityUSD < shareEquityUSD by definition, otherwise
            // the if-confidition wouldn't hold
            uint256 freeEquityUSD = state.collateralUSD
                - $.collateralRatioTargets.minForWithdrawRebalance.usdMul(
                    state.debtUSD
                );

            // adjust share debt to account for the free equity - since
            // some equity may be withdrawn freely, not all the debt has to be
            // repaid
            shareDebtUSD -= freeEquityUSD.usdMul(shareDebtUSD).usdDiv(
                shareEquityUSD + shareDebtUSD - freeEquityUSD
            );

            // amount of collateral needed for repaying debt of shares after
            // freeEquityUSD is accounted for
            uint256 collateralNeededUSD = shareDebtUSD.usdDiv(
                USDWadRayMath.USD
                    - $.swapper.offsetFactor($.assets.underlying, $.assets.debt)
            );

            shareEquityUSD -= collateralNeededUSD.usdMul(
                $.swapper.offsetFactor($.assets.underlying, $.assets.debt)
            );
        }

        uint256 shareEquityAsset = RebalanceLogic.convertUSDToAsset(
            shareEquityUSD,
            $.oracle.getAssetPrice(address($.assets.underlying)),
            IERC20Metadata(address($.assets.underlying)).decimals()
        );

        return shareEquityAsset;
    }

    /// @dev returns if collateral ratio is out of the acceptable range and reabalance should happen
    /// @param collateralRatio given collateral ratio
    /// @param collateraRatioTargets struct which contain targets (min and max for rebalance)
    function _shouldRebalance(
        uint256 collateralRatio,
        CollateralRatio memory collateraRatioTargets
    ) internal pure returns (bool) {
        return (
            collateralRatio < collateraRatioTargets.minForRebalance
                || collateralRatio > collateraRatioTargets.maxForRebalance
        );
    }

    /// @notice deposit assets to the strategy with the requirement of equity received after rebalance
    /// @param assets amount of assets to deposit
    /// @param receiver address of the receiver of share tokens
    /// @param minSharesReceived required minimum of equity received
    /// @return shares number of received shares
    function _deposit(
        uint256 assets,
        address receiver,
        uint256 minSharesReceived
    ) internal returns (uint256 shares) {
        Storage.Layout storage $ = Storage.layout();
        SafeERC20.safeTransferFrom(
            $.assets.underlying, msg.sender, address(this), assets
        );

        assets = _convertUnderlyingToCollateralAsset($.assets, assets);

        LoanState memory state = LoanLogic.getLoanState($.lendingPool);

        uint256 collateralRatio = RebalanceLogic.collateralRatioUSD(
            state.collateralUSD, state.debtUSD
        );

        if (
            collateralRatio != type(uint256).max
                && _shouldRebalance(collateralRatio, $.collateralRatioTargets)
        ) {
            collateralRatio = RebalanceLogic.rebalanceTo(
                $, state, 0, $.collateralRatioTargets.target
            );
        }

        uint256 prevTotalAssets = totalAssets();
        uint256 prevCollateralRatio = collateralRatio;

        state = LoanLogic.supply($.lendingPool, $.assets.collateral, assets);
        uint256 afterCollateralRatio = RebalanceLogic.collateralRatioUSD(
            state.collateralUSD, state.debtUSD
        );

        if (prevCollateralRatio == type(uint256).max) {
            collateralRatio = RebalanceLogic.rebalanceTo(
                $, state, 0, $.collateralRatioTargets.target
            );
        } else if (
            afterCollateralRatio
                > $.collateralRatioTargets.maxForDepositRebalance
        ) {
            uint256 rebalanceToRatio = prevCollateralRatio;
            if (
                $.collateralRatioTargets.maxForDepositRebalance
                    > rebalanceToRatio
            ) {
                rebalanceToRatio =
                    $.collateralRatioTargets.maxForDepositRebalance;
            }
            collateralRatio =
                RebalanceLogic.rebalanceTo($, state, 0, rebalanceToRatio);
        }

        uint256 equityReceived = totalAssets() - prevTotalAssets;
        shares = _convertToShares(equityReceived, prevTotalAssets);

        if (shares < minSharesReceived) {
            revert SharesReceivedBelowMinimum(shares, minSharesReceived);
        }

        _mint(receiver, shares);

        emit Deposit(msg.sender, receiver, assets, shares);
        return shares;
    }

    /// @notice redeems an amount of shares by burning shares from the owner, and rewarding the receiver with
    /// the share value
    /// @param shares amount of shares to burn
    /// @param receiver address to receive share value
    /// @param owner address of share owner
    /// @param minUnderlyingAsset minimum amount of underlying asset to receive
    /// @return assets amount of underlying asset received
    function _redeem(
        uint256 shares,
        address receiver,
        address owner,
        uint256 minUnderlyingAsset
    ) internal returns (uint256 assets) {
        Storage.Layout storage $ = Storage.layout();

        // get loan state
        LoanState memory state = _updatedState($);

        // calculate amount of debt and equity corresponding to shares in USD value
        (uint256 shareDebtUSD, uint256 shareEquityUSD) =
            _shareDebtAndEquity(state, shares, totalSupply());

        // if all shares are being withdrawn, then their debt is the strategy debt
        // so in that case the redeemer incurs the full cost of paying back the debt
        // and is left with the remaining equity
        if (state.debtUSD == shareDebtUSD) {
            // pay back the debt corresponding to the shares
            RebalanceLogic.rebalanceDownToDebt(
                $, state, state.debtUSD - shareDebtUSD
            );

            shareEquityUSD = equityUSD();
        }
        //check if withdrawal would lead to a collateral below minimum acceptable level
        // if yes, rebalance until share debt is repaid, and decrease remaining share equity
        // by equity cost of rebalance
        else if (
            _collateralRatioUSD(
                state.collateralUSD - shareEquityUSD, state.debtUSD
            ) < $.collateralRatioTargets.minForWithdrawRebalance
        ) {
            // amount of equity in USD value which may be withdrawn from
            // strategy without driving the collateral ratio below
            // the minForWithdrawRebalance limit, thereby not requiring
            // a rebalance operation
            uint256 freeEquityUSD = state.collateralUSD
                - $.collateralRatioTargets.minForWithdrawRebalance.usdMul(
                    state.debtUSD
                );

            // adjust share debt to account for the free equity - since
            // some equity may be withdrawn freely, not all the debt has to be
            // repaid
            shareDebtUSD = shareDebtUSD
                - freeEquityUSD.usdMul(shareDebtUSD).usdDiv(
                    shareEquityUSD + shareDebtUSD - freeEquityUSD
                );

            uint256 initialEquityUSD = equityUSD();

            // pay back the adjusted debt corresponding to the shares
            RebalanceLogic.rebalanceDownToDebt(
                $, state, state.debtUSD - shareDebtUSD
            );

            // shares lose equity equal to the amount of equity lost for
            // the rebalance to pay the adjusted debt
            shareEquityUSD -= initialEquityUSD - equityUSD();
        }

        // convert equity to collateral asset
        uint256 shareEquityAsset = RebalanceLogic.convertUSDToAsset(
            shareEquityUSD,
            $.oracle.getAssetPrice(address($.assets.collateral)),
            IERC20Metadata(address($.assets.collateral)).decimals()
        );

        // withdraw and transfer equity asset amount
        LoanLogic.withdraw($.lendingPool, $.assets.collateral, shareEquityAsset);

        uint256 shareUnderlyingAsset =
            _convertCollateralToUnderlyingAsset($.assets, shareEquityAsset);

        // ensure equity in asset terms to be received is larger than
        // minimum acceptable amount
        if (shareUnderlyingAsset < minUnderlyingAsset) {
            revert UnderlyingReceivedBelowMinimum(
                shareUnderlyingAsset, minUnderlyingAsset
            );
        }

        // burn shares from owner and send corresponding underlying asset ammount to receiver
        _withdraw(_msgSender(), receiver, owner, shareUnderlyingAsset, shares);

        return shareUnderlyingAsset;
    }

    /// @notice helper function to calculate collateral ratio
    /// @param collateralUSD collateral value in USD
    /// @param debtUSD debt valut in USD
    /// @return ratio collateral ratio value
    function _collateralRatioUSD(uint256 collateralUSD, uint256 debtUSD)
        internal
        pure
        returns (uint256 ratio)
    {
        ratio = debtUSD != 0 ? USDWadRayMath.usdDiv(collateralUSD, debtUSD) : 0;
    }

    /// @notice function is the same formula as in ERC4626 implementation, but totalAssets is passed as a parameter of the function
    /// @notice we are using this function because totalAssets may change before we are able to calculate asset(equity) amount;
    /// @notice that is because we are calculating assets based on change in totalAssets
    /// @param _assets amount of assets provided
    /// @param _totalAssets amount of total assets which are used in calculation of shares
    /// @return shares
    function _convertToShares(uint256 _assets, uint256 _totalAssets)
        internal
        view
        virtual
        returns (uint256 shares)
    {
        shares = Math.mulDiv(
            _assets,
            totalSupply() + 10 ** _decimalsOffset(),
            _totalAssets + 1,
            Math.Rounding.Floor
        );
    }

    /// @notice converts underlying asset to the collateral asset if those are different
    /// @param assets struct which contain underlying asset address and collateral asset address
    /// @param collateralAmountAsset amount of collateral to convert
    /// @return receivedAssets amount of received collateral assets
    function _convertUnderlyingToCollateralAsset(
        StrategyAssets storage assets,
        uint256 collateralAmountAsset
    ) internal virtual returns (uint256 receivedAssets) {
        if (assets.underlying != assets.collateral) {
            assets.underlying.approve(
                address(assets.collateral), collateralAmountAsset
            );
            IWrappedERC20PermissionedDeposit(address(assets.collateral)).deposit(
                collateralAmountAsset
            );
        }
        receivedAssets = collateralAmountAsset;
    }
<<<<<<< HEAD
=======

    function maxBorrowUSD() external view returns (uint256) {
        Storage.Layout storage $ = Storage.layout();
        return LoanLogic.getMaxBorrowUSD(
            $.lendingPool,
            $.assets.debt,
            $.oracle.getAssetPrice(address($.assets.debt))
        );
    }

    /// @notice unwrap collateral asset to the underlying asset, if those are different
    /// @param assets struct which contain underlying asset address and collateral asset address
    /// @param collateralAmountAsset amount of collateral asset to unwrap
    /// @return underlyingAmountAsset amount of received underlying assets
    function _convertCollateralToUnderlyingAsset(
        StrategyAssets storage assets,
        uint256 collateralAmountAsset
    ) internal virtual returns (uint256 underlyingAmountAsset) {
        if (assets.underlying != assets.collateral) {
            IWrappedERC20PermissionedDeposit(address(assets.underlying))
                .withdraw(collateralAmountAsset);
        }
        underlyingAmountAsset = collateralAmountAsset;
    }

    /// @notice calculates the debt, and equity corresponding to an amount of shares
    /// @dev collateral corresponding to shares is just sum of debt and equity
    /// @param state loan state of strategy
    /// @param shares amount of shares
    /// @param totalShares total supply of shares
    /// @return shareDebtUSD amount of debt in USD corresponding to shares
    /// @return shareEquityUSD amount of equity in USD corresponding to shares
    function _shareDebtAndEquity(
        LoanState memory state,
        uint256 shares,
        uint256 totalShares
    ) internal pure returns (uint256 shareDebtUSD, uint256 shareEquityUSD) {
        // calculate amount of debt and equity corresponding to shares in USD value
        shareDebtUSD = state.debtUSD.usdMul(
            USDWadRayMath.wadToUSD(shares.wadDiv(totalShares))
        );
        // to calculate equity, first collateral is calculated, and debt is subtracted from it
        shareEquityUSD = state.collateralUSD.usdMul(
            USDWadRayMath.wadToUSD(shares.wadDiv(totalShares))
        ) - shareDebtUSD;
    }

    /// @notice performs a rebalance if necessary and returns the updated state after
    /// the potential rebalance
    /// @param $ Storage.Layout struct
    /// @return state current LoanState of strategy
    function _updatedState(Storage.Layout storage $)
        internal
        returns (LoanState memory state)
    {
        // get current loan state and calculate initial collateral ratio
        state = LoanLogic.getLoanState($.lendingPool);

        // check if collateralRatio is outside range, so user participates in potential rebalance
        if (
            _shouldRebalance(
                _collateralRatioUSD(state.collateralUSD, state.debtUSD),
                $.collateralRatioTargets
            )
        ) {
            RebalanceLogic.rebalanceTo(
                $, state, 0, $.collateralRatioTargets.target
            );

            state = LoanLogic.getLoanState($.lendingPool);
        }
    }
>>>>>>> 8163d5d1
}<|MERGE_RESOLUTION|>--- conflicted
+++ resolved
@@ -678,17 +678,6 @@
         }
         receivedAssets = collateralAmountAsset;
     }
-<<<<<<< HEAD
-=======
-
-    function maxBorrowUSD() external view returns (uint256) {
-        Storage.Layout storage $ = Storage.layout();
-        return LoanLogic.getMaxBorrowUSD(
-            $.lendingPool,
-            $.assets.debt,
-            $.oracle.getAssetPrice(address($.assets.debt))
-        );
-    }
 
     /// @notice unwrap collateral asset to the underlying asset, if those are different
     /// @param assets struct which contain underlying asset address and collateral asset address
@@ -752,5 +741,4 @@
             state = LoanLogic.getLoanState($.lendingPool);
         }
     }
->>>>>>> 8163d5d1
 }