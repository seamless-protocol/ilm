// SPDX-License-Identifier: BUSL-1.1

pragma solidity ^0.8.21;

import { ERC4626Upgradeable } from
    "@openzeppelin/contracts-upgradeable/token/ERC20/extensions/ERC4626Upgradeable.sol";
import { IPriceOracleGetter } from
    "@aave/contracts/interfaces/IPriceOracleGetter.sol";
import { PausableUpgradeable } from
    "@openzeppelin/contracts-upgradeable/utils/PausableUpgradeable.sol";
import { Math } from "@openzeppelin/contracts/utils/math/Math.sol";
import { IERC20 } from "@openzeppelin/contracts/interfaces/IERC20.sol";
import { IERC20Metadata } from
    "@openzeppelin/contracts/interfaces/IERC20Metadata.sol";
import { IPoolAddressesProvider } from
    "@aave/contracts/interfaces/IPoolAddressesProvider.sol";
import { IPool } from "@aave/contracts/interfaces/IPool.sol";
import { ILoopStrategy, IERC4626 } from "./interfaces/ILoopStrategy.sol";
import { LoanLogic } from "./libraries/LoanLogic.sol";
import { RebalanceLogic } from "./libraries/RebalanceLogic.sol";
import { LoopStrategyStorage as Storage } from
    "./storage/LoopStrategyStorage.sol";
import {
    CollateralRatio,
    LoanState,
    LendingPool,
    StrategyAssets
} from "./types/DataTypes.sol";
import { ConversionMath } from "./libraries/math/ConversionMath.sol";
import { RebalanceMath } from "./libraries/math/RebalanceMath.sol";
import { USDWadRayMath } from "./libraries/math/USDWadRayMath.sol";
import { Constants } from "./libraries/math/Constants.sol";
import { SafeERC20 } from
    "@openzeppelin/contracts/token/ERC20/utils/SafeERC20.sol";
import { ISwapper } from "./interfaces/ISwapper.sol";
import { IWrappedERC20PermissionedDeposit } from
    "./interfaces/IWrappedERC20PermissionedDeposit.sol";
import { AccessControlUpgradeable } from
    "@openzeppelin/contracts-upgradeable/access/AccessControlUpgradeable.sol";
import { UUPSUpgradeable } from
    "@openzeppelin/contracts-upgradeable/proxy/utils/UUPSUpgradeable.sol";

/// @title LoopStrategy
/// @notice Integrated Liquidity Market strategy for amplifying the cbETH staking rewards
contract LoopStrategy is
    ILoopStrategy,
    ERC4626Upgradeable,
    AccessControlUpgradeable,
    PausableUpgradeable,
    UUPSUpgradeable
{
    using USDWadRayMath for uint256;

    /// @dev role which can pause and unpause deposits and withdrawals
    bytes32 public constant PAUSER_ROLE = keccak256("PAUSER_ROLE");
    /// @dev role which can change strategy parameters
    bytes32 public constant MANAGER_ROLE = keccak256("MANAGER_ROLE");
    /// @dev role which can upgrade the contract
    bytes32 public constant UPGRADER_ROLE = keccak256("UPGRADER_ROLE");

    constructor() {
        _disableInitializers();
    }

    function LoopStrategy_init(
        string memory _erc20name,
        string memory _erc20symbol,
        address _initialAdmin,
        StrategyAssets memory _strategyAssets,
        CollateralRatio memory _collateralRatioTargets,
        IPoolAddressesProvider _poolAddressProvider,
        IPriceOracleGetter _oracle,
        ISwapper _swapper,
        uint256 _ratioMargin,
        uint16 _maxIterations
    ) external initializer {
        __ERC4626_init(_strategyAssets.underlying);
        __Pausable_init();
        __AccessControl_init();
        __UUPSUpgradeable_init();
        __ERC20_init(_erc20name, _erc20symbol);

        _grantRole(DEFAULT_ADMIN_ROLE, _initialAdmin);

        _validateCollateralRatioTargets(_collateralRatioTargets);
        _validateRatioMargin(_ratioMargin);

        Storage.Layout storage $ = Storage.layout();
        $.assets = _strategyAssets;
        $.collateralRatioTargets = _collateralRatioTargets;
        $.poolAddressProvider = _poolAddressProvider;
        $.oracle = _oracle;
        $.swapper = _swapper;
        $.ratioMargin = _ratioMargin;
        $.maxIterations = _maxIterations;

        $.lendingPool = LendingPool({
            pool: IPool(_poolAddressProvider.getPool()),
            // 2 is the variable interest rate mode
            interestRateMode: 2,
            sTokenCollateral: LoanLogic.getSToken(
                $.poolAddressProvider, $.assets.collateral
                )
        });

        // there is no assets cap until it's otherwise set by the setter function
        $.assetsCap = type(uint256).max;

        // approving to lending pool collateral and debt assets in advance
        $.assets.collateral.approve(
            address($.lendingPool.pool), type(uint256).max
        );
        $.assets.debt.approve(address($.lendingPool.pool), type(uint256).max);
    }

    /// @inheritdoc UUPSUpgradeable
    function _authorizeUpgrade(address)
        internal
        override
        onlyRole(UPGRADER_ROLE)
    { }

    /// @inheritdoc ILoopStrategy
    function pause() external override onlyRole(PAUSER_ROLE) {
        _pause();
    }

    /// @inheritdoc ILoopStrategy
    function unpause() external override onlyRole(PAUSER_ROLE) {
        _unpause();
    }

    /// @inheritdoc ILoopStrategy
    function setInterestRateMode(uint256 _interestRateMode)
        external
        override
        onlyRole(MANAGER_ROLE)
    {
        Storage.layout().lendingPool.interestRateMode = _interestRateMode;
    }

    /// @dev validates collateral ratio targets values
    /// @param targets collateral ratio targets to validate
    function _validateCollateralRatioTargets(CollateralRatio memory targets)
        internal
        pure
    {
        if (
            targets.minForWithdrawRebalance > targets.target
                || targets.maxForDepositRebalance < targets.target
                || targets.minForRebalance > targets.minForWithdrawRebalance
                || targets.maxForRebalance < targets.maxForDepositRebalance
        ) {
            revert InvalidCollateralRatioTargets();
        }
    }

    /// @inheritdoc ILoopStrategy
    function setCollateralRatioTargets(CollateralRatio memory targets)
        external
        override
        onlyRole(MANAGER_ROLE)
    {
        _validateCollateralRatioTargets(targets);

        Storage.layout().collateralRatioTargets = targets;

        emit CollateralRatioTargetsSet(targets);

        _tryRebalance();
    }

    /// @inheritdoc ILoopStrategy
    function getCollateralRatioTargets()
        external
        view
        override
        returns (CollateralRatio memory ratio)
    {
        return Storage.layout().collateralRatioTargets;
    }

    /// @inheritdoc ILoopStrategy
    function equityUSD() public view override returns (uint256 amount) {
        LoanState memory state =
            LoanLogic.getLoanState(Storage.layout().lendingPool);
        return state.collateralUSD - state.debtUSD;
    }

    /// @inheritdoc ILoopStrategy
    function equity() public view override returns (uint256 amount) {
        return _convertUSDValueToUnderlyingAsset(equityUSD());
    }

    /// @inheritdoc ILoopStrategy
    function debtUSD() external view override returns (uint256 amount) {
        return LoanLogic.getLoanState(Storage.layout().lendingPool).debtUSD;
    }

    /// @inheritdoc ILoopStrategy
    function collateralUSD() external view override returns (uint256 amount) {
        return
            LoanLogic.getLoanState(Storage.layout().lendingPool).collateralUSD;
    }

    /// @inheritdoc ILoopStrategy
    function currentCollateralRatio()
        external
        view
        override
        returns (uint256 ratio)
    {
        LoanState memory state =
            LoanLogic.getLoanState(Storage.layout().lendingPool);
        return
            RebalanceMath.collateralRatioUSD(state.collateralUSD, state.debtUSD);
    }

    /// @inheritdoc ILoopStrategy
    function rebalance() public override whenNotPaused {
        if (!rebalanceNeeded()) {
            revert RebalanceNotNeeded();
        }

        _tryRebalance();
    }

    /// @inheritdoc ILoopStrategy
    function rebalanceNeeded()
        public
        view
        override
        returns (bool shouldRebalance)
    {
        Storage.Layout storage $ = Storage.layout();
        LoanState memory state = LoanLogic.getLoanState($.lendingPool);
        uint256 currentCR =
            RebalanceMath.collateralRatioUSD(state.collateralUSD, state.debtUSD);

        return state.collateralUSD != 0
            && RebalanceLogic.isCollateralRatioOutOfBounds(
                currentCR, $.collateralRatioTargets
            );
    }

    /// @inheritdoc IERC4626
    function totalAssets()
        public
        view
        override(ERC4626Upgradeable, IERC4626)
        returns (uint256)
    {
        return equity();
    }

    /// @inheritdoc IERC4626
    function maxDeposit(address)
        public
        view
        override(ERC4626Upgradeable, IERC4626)
        returns (uint256)
    {
        return Storage.layout().assetsCap - totalAssets();
    }

    /// @inheritdoc IERC4626
    function deposit(uint256 assets, address receiver)
        public
        override(ERC4626Upgradeable, IERC4626)
        whenNotPaused
        returns (uint256 shares)
    {
        shares = _deposit(assets, receiver, 0);
    }

    /// @inheritdoc ILoopStrategy
    function deposit(
        uint256 assets,
        address receiver,
        uint256 minSharesReceived
    ) external override whenNotPaused returns (uint256 shares) {
        shares = _deposit(assets, receiver, minSharesReceived);
    }

    /// @inheritdoc IERC4626
    function previewDeposit(uint256 assets)
        public
        view
        override(ERC4626Upgradeable, IERC4626)
        returns (uint256)
    {
        return _convertToShares(
            RebalanceLogic.estimateSupply(Storage.layout(), assets),
            totalAssets()
        );
    }

    /// @notice mint function is disabled because we can't get exact amount of input assets for given amount of resulting shares
    function maxMint(address)
        public
        pure
        override(ERC4626Upgradeable, IERC4626)
        returns (uint256)
    {
        return 0;
    }

    /// @notice mint function is disabled because we can't get exact amount of input assets for given amount of resulting shares
    function mint(uint256, address)
        public
        view
        override(ERC4626Upgradeable, IERC4626)
        whenNotPaused
        returns (uint256)
    {
        revert MintDisabled();
    }

    /// @notice mint function is disabled because we can't get exact amount of input assets for given amount of resulting shares
    function previewMint(uint256)
        public
        view
        override(ERC4626Upgradeable, IERC4626)
        whenNotPaused
        returns (uint256)
    {
        revert MintDisabled();
    }

    /// @notice withdraw function is disabled because the exact amount of shares for a number of
    /// tokens cannot be calculated accurately
    function maxWithdraw(address)
        public
        pure
        override(ERC4626Upgradeable, IERC4626)
        returns (uint256)
    {
        return 0;
    }

    /// @notice withdraw function is disabled because the exact amount of shares for a number of
    /// tokens cannot be calculated accurately
    function withdraw(uint256, address, address)
        public
        view
        override(ERC4626Upgradeable, IERC4626)
        whenNotPaused
        returns (uint256)
    {
        revert WithdrawDisabled();
    }

    /// @notice withdraw function is disabled because the exact amount of shares for a number of
    /// tokens cannot be calculated accurately
    function previewWithdraw(uint256)
        public
        view
        override(ERC4626Upgradeable, IERC4626)
        whenNotPaused
        returns (uint256)
    {
        revert WithdrawDisabled();
    }

    /// @inheritdoc IERC4626
    function redeem(uint256 shares, address receiver, address owner)
        public
        override(ERC4626Upgradeable, IERC4626)
        whenNotPaused
        returns (uint256)
    {
        return _redeem(shares, receiver, owner, 0);
    }

    /// @inheritdoc ILoopStrategy
    function redeem(
        uint256 shares,
        address receiver,
        address owner,
        uint256 minUnderlyingAsset
    ) external whenNotPaused returns (uint256 assets) {
        return _redeem(shares, receiver, owner, minUnderlyingAsset);
    }

    /// @inheritdoc IERC4626
    function previewRedeem(uint256 shares)
        public
        view
        override(ERC4626Upgradeable, IERC4626)
        returns (uint256)
    {
        return RebalanceLogic.estimateWithdraw(
            Storage.layout(), shares, totalSupply()
        );
    }

    /// @inheritdoc ILoopStrategy
    function setAssetsCap(uint256 assetsCap) external onlyRole(MANAGER_ROLE) {
        Storage.layout().assetsCap = assetsCap;

        emit AssetsCapSet(assetsCap);
    }

    /// @dev validates the marginUSD vlue
    /// @param marginUSD value to validate
    function _validateRatioMargin(uint256 marginUSD) internal pure {
        if (marginUSD > USDWadRayMath.USD) {
            revert MarginOutsideRange();
        }
    }

    /// @inheritdoc ILoopStrategy
    function setRatioMargin(uint256 marginUSD)
        external
        onlyRole(MANAGER_ROLE)
    {
        _validateRatioMargin(marginUSD);

        Storage.layout().ratioMargin = marginUSD;

        emit RatioMarginSet(marginUSD);
    }

    /// @inheritdoc ILoopStrategy
    function setMaxIterations(uint16 iterations)
        external
        onlyRole(MANAGER_ROLE)
    {
        Storage.layout().maxIterations = iterations;

        emit MaxIterationsSet(iterations);
    }

    /// @inheritdoc ILoopStrategy
    function setMaxSlippageOnRebalance(uint256 maxSlippage)
        external
        onlyRole(MANAGER_ROLE)
    {
        if (maxSlippage > Constants.MAX_SLIPPAGE) {
            revert MaxSlippageOutOfRange();
        }

        Storage.layout().maxSlippageOnRebalance = maxSlippage;

        emit MaxSlippageOnRebalanceSet(maxSlippage);
    }

    /// @inheritdoc ILoopStrategy
    function setSwapper(address swapper) external onlyRole(MANAGER_ROLE) {
        Storage.layout().swapper = ISwapper(swapper);

        emit SwapperSet(swapper);
    }

    /// @inheritdoc ILoopStrategy
    function getAssets() external view returns (StrategyAssets memory assets) {
        return Storage.layout().assets;
    }

    /// @inheritdoc ILoopStrategy
    function getPoolAddressProvider()
        external
        view
        returns (address poolAddressProvider)
    {
        return address(Storage.layout().poolAddressProvider);
    }

    /// @inheritdoc ILoopStrategy
    function getLendingPool() external view returns (LendingPool memory pool) {
        return Storage.layout().lendingPool;
    }

    /// @inheritdoc ILoopStrategy
    function getOracle() external view returns (address oracle) {
        return address(Storage.layout().oracle);
    }

    /// @inheritdoc ILoopStrategy
    function getSwapper() external view returns (address swapper) {
        return address(Storage.layout().swapper);
    }

    /// @inheritdoc ILoopStrategy
    function getRatioMargin() external view returns (uint256 marginUSD) {
        return Storage.layout().ratioMargin;
    }

    /// @inheritdoc ILoopStrategy
    function getMaxIterations() external view returns (uint256 iterations) {
        return Storage.layout().maxIterations;
    }

    /// @inheritdoc ILoopStrategy
<<<<<<< HEAD
    function getAssetsCap() external view returns (uint256 assetsCap) {
        return Storage.layout().assetsCap;
=======
    function getMaxSlippageOnRebalance()
        external
        view
        returns (uint256 maxslippage)
    {
        return Storage.layout().maxSlippageOnRebalance;
    }

    /// @notice rebalance the position if it's out of collateral target range
    function _tryRebalance() internal {
        if (rebalanceNeeded()) {
            Storage.Layout storage $ = Storage.layout();

            RebalanceLogic.rebalanceTo(
                $,
                LoanLogic.getLoanState($.lendingPool),
                $.collateralRatioTargets.target,
                $.maxSlippageOnRebalance
            );
        }
>>>>>>> 7dd28bb7
    }

    /// @notice deposit assets to the strategy with the requirement of equity received after rebalance
    /// @param assets amount of assets to deposit
    /// @param receiver address of the receiver of share tokens
    /// @param minSharesReceived required minimum of equity received
    /// @return shares number of received shares
    function _deposit(
        uint256 assets,
        address receiver,
        uint256 minSharesReceived
    ) internal returns (uint256 shares) {
        Storage.Layout storage $ = Storage.layout();

        uint256 maxAssets = maxDeposit(receiver);
        if (assets > maxAssets) {
            revert ERC4626ExceededMaxDeposit(receiver, assets, maxAssets);
        }

        SafeERC20.safeTransferFrom(
            $.assets.underlying, msg.sender, address(this), assets
        );

        _tryRebalance();

        assets = _convertUnderlyingToCollateralAsset($.assets, assets);

        LoanState memory state = LoanLogic.getLoanState($.lendingPool);

        uint256 prevTotalAssets = totalAssets();

        // MAX_SLIPPAGE is allowed because we check minSharesReceived
        RebalanceLogic.rebalanceAfterSupply(
            $, state, assets, Constants.MAX_SLIPPAGE
        );

        uint256 equityReceived = totalAssets() - prevTotalAssets;
        shares = _convertToShares(equityReceived, prevTotalAssets);

        if (shares < minSharesReceived) {
            revert SharesReceivedBelowMinimum(shares, minSharesReceived);
        }

        _mint(receiver, shares);

        emit Deposit(msg.sender, receiver, assets, shares);
        return shares;
    }

    /// @notice redeems an amount of shares by burning shares from the owner, and rewarding the receiver with
    /// the share value
    /// @param shares amount of shares to burn
    /// @param receiver address to receive share value
    /// @param owner address of share owner
    /// @param minUnderlyingAsset minimum amount of underlying asset to receive
    /// @return assets amount of underlying asset received
    function _redeem(
        uint256 shares,
        address receiver,
        address owner,
        uint256 minUnderlyingAsset
    ) internal returns (uint256 assets) {
        Storage.Layout storage $ = Storage.layout();

        _tryRebalance();

        // MAX_SLIPPAGE is allowed because we check minUnderlyingAsset received
        uint256 shareUnderlyingAsset = _convertCollateralToUnderlyingAsset(
            $.assets,
            RebalanceLogic.rebalanceBeforeWithdraw(
                $, shares, totalSupply(), Constants.MAX_SLIPPAGE
            )
        );

        // ensure equity in asset terms to be received is larger than
        // minimum acceptable amount
        if (shareUnderlyingAsset < minUnderlyingAsset) {
            revert UnderlyingReceivedBelowMinimum(
                shareUnderlyingAsset, minUnderlyingAsset
            );
        }

        // burn shares from owner and send corresponding underlying asset ammount to receiver
        _withdraw(_msgSender(), receiver, owner, shareUnderlyingAsset, shares);

        return shareUnderlyingAsset;
    }

    /// @notice function is the same formula as in ERC4626 implementation, but totalAssets is passed as a parameter of the function
    /// @notice we are using this function because totalAssets may change before we are able to calculate asset(equity) amount;
    /// @notice that is because we are calculating assets based on change in totalAssets
    /// @param _assets amount of assets provided
    /// @param _totalAssets amount of total assets which are used in calculation of shares
    /// @return shares
    function _convertToShares(uint256 _assets, uint256 _totalAssets)
        internal
        view
        virtual
        returns (uint256 shares)
    {
        shares = Math.mulDiv(
            _assets,
            totalSupply() + 10 ** _decimalsOffset(),
            _totalAssets + 1,
            Math.Rounding.Floor
        );
    }

    /// @notice converts underlying asset to the collateral asset if those are different
    /// @param assets struct which contain underlying asset address and collateral asset address
    /// @param collateralAmountAsset amount of collateral to convert
    /// @return receivedAssets amount of received collateral assets
    function _convertUnderlyingToCollateralAsset(
        StrategyAssets storage assets,
        uint256 collateralAmountAsset
    ) internal virtual returns (uint256 receivedAssets) {
        if (assets.underlying != assets.collateral) {
            assets.underlying.approve(
                address(assets.collateral), collateralAmountAsset
            );
            IWrappedERC20PermissionedDeposit(address(assets.collateral)).deposit(
                collateralAmountAsset
            );
        }
        receivedAssets = collateralAmountAsset;
    }

    /// @notice unwrap collateral asset to the underlying asset, if those are different
    /// @param assets struct which contain underlying asset address and collateral asset address
    /// @param collateralAmountAsset amount of collateral asset to unwrap
    /// @return underlyingAmountAsset amount of received underlying assets
    function _convertCollateralToUnderlyingAsset(
        StrategyAssets storage assets,
        uint256 collateralAmountAsset
    ) internal virtual returns (uint256 underlyingAmountAsset) {
        if (assets.underlying != assets.collateral) {
            IWrappedERC20PermissionedDeposit(address(assets.collateral))
                .withdraw(collateralAmountAsset);
        }
        underlyingAmountAsset = collateralAmountAsset;
    }

    /// @notice converts the USD value to the amount of underlying token assets
    /// @param usdValue amount of USD to convert
    function _convertUSDValueToUnderlyingAsset(uint256 usdValue)
        internal
        view
        returns (uint256)
    {
        Storage.Layout storage $ = Storage.layout();

        // get underlying price and decimals
        uint256 underlyingPriceUSD =
            $.oracle.getAssetPrice(address($.assets.underlying));
        uint256 underlyingDecimals =
            IERC20Metadata(address($.assets.underlying)).decimals();

        return ConversionMath.convertUSDToAsset(
            usdValue,
            underlyingPriceUSD,
            underlyingDecimals,
            Math.Rounding.Floor
        );
    }
}<|MERGE_RESOLUTION|>--- conflicted
+++ resolved
@@ -492,10 +492,10 @@
     }
 
     /// @inheritdoc ILoopStrategy
-<<<<<<< HEAD
     function getAssetsCap() external view returns (uint256 assetsCap) {
         return Storage.layout().assetsCap;
-=======
+    
+    /// @inheritdoc ILoopStrategy
     function getMaxSlippageOnRebalance()
         external
         view
@@ -516,7 +516,6 @@
                 $.maxSlippageOnRebalance
             );
         }
->>>>>>> 7dd28bb7
     }
 
     /// @notice deposit assets to the strategy with the requirement of equity received after rebalance
