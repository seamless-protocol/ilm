--- conflicted
+++ resolved
@@ -9,13 +9,8 @@
     function pause() external;
 
     /// @notice set paused state to false
-<<<<<<< HEAD
-    function unpause() external;
-     
-=======
     function unpause() external view;
 
->>>>>>> f3ca2d74
     /// @notice returns paused state
     /// @param state true if paused, false if unpaused
     function paused() external view returns (bool state);
