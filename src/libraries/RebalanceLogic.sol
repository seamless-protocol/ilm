--- conflicted
+++ resolved
@@ -29,15 +29,6 @@
 
     /// @notice performs all operations necessary to rebalance the loan state of the strategy upwards
     /// @dev note that the current collateral/debt values are expected to be given in underlying value (USD)
-<<<<<<< HEAD
-    /// @param _state the strategy loan state information (collateralized asset, borrowed asset, current collateral, current debt)
-    /// @param _targetCR target value of collateral ratio to reach
-    /// @return ratio value of collateral ratio after rebalance
-    function rebalanceTo(LoanState memory _state, uint256 _targetCR)
-        public
-        returns (uint256 ratio)
-    {
-=======
     /// @param $ the storage state of LendingStrategyStorage
     /// @param _state the strategy loan state information (collateralized asset, borrowed asset, current collateral, current debt)
     /// @param _targetCR target value of collateral ratio to reach
@@ -47,20 +38,13 @@
         LoanState memory _state,
         uint256 _targetCR
     ) public returns (uint256 ratio) {
->>>>>>> 658270c8
         // current collateral ratio
         ratio = collateralRatioUSD(_state.collateralUSD, _state.debtUSD);
 
         if (ratio > _targetCR) {
-<<<<<<< HEAD
-            return rebalanceUp(Storage.layout(), _state, ratio, _targetCR);
-        } else {
-            return rebalanceDown(Storage.layout(), _state, ratio, _targetCR);
-=======
             return rebalanceUp($, _state, ratio, _targetCR);
         } else {
             return rebalanceDown($, _state, ratio, _targetCR);
->>>>>>> 658270c8
         }
     }
 
@@ -92,17 +76,12 @@
         uint256 count;
 
         do {
-<<<<<<< HEAD
-            // debt to reach max LTV in USD
-            uint256 borrowAmountUSD = _state.maxBorrowAmount;
-=======
             // maximum borrowable amount in USD
             uint256 borrowAmountUSD = LoanLogic.getMaxBorrowUSD(
                 $.lendingPool,
                 $.assets.debt,
                 $.oracle.getAssetPrice(address($.assets.debt))
             );
->>>>>>> 658270c8
 
             {
                 // calculate how much borrow amount in USD is needed to reach
