// SPDX-License-Identifier: UNLICENSED

pragma solidity ^0.8.18;

import { IPriceOracleGetter } from
    "@aave/contracts/interfaces/IPriceOracleGetter.sol";
import { IERC20Metadata } from
    "@openzeppelin/contracts/token/ERC20/extensions/IERC20Metadata.sol";

import { LoanLogic } from "./LoanLogic.sol";
import { USDWadRayMath } from "./math/USDWadRayMath.sol";
import { ISwapper } from "../interfaces/ISwapper.sol";
import { LoopStrategyStorage as Storage } from
    "../storage/LoopStrategyStorage.sol";
import { LendingPool, LoanState, StrategyAssets } from "../types/DataTypes.sol";

/// @title RebalanceLogic
/// @notice Contains all logic required for rebalancing
library RebalanceLogic {
    using USDWadRayMath for uint256;

    /// @dev ONE in USD scale and in WAD scale
    uint256 internal constant ONE_USD = 1e8;
    uint256 internal constant ONE_WAD = USDWadRayMath.WAD;

    /// @dev decimals of USD prices as per _oracle, and WAD decimals
    uint8 internal constant USD_DECIMALS = 8;
    uint8 internal constant WAD_DECIMALS = 18;

<<<<<<< HEAD
    /// @notice performs all operations necessary to rebalance the loan state of the strategy upwards
    /// @dev note that the current collateral/debt values are expected to be given in underlying value (USD)
    /// @param $ the storage state of LendingStrategyStorage
    /// @param state the strategy loan state information (collateralized asset, borrowed asset, current collateral, current debt)
    /// @param withdrawalUSD amount of USD withdrawn - used to project post-collateral-withdrawal collateral ratios (useful in strategy share redemptions)
    /// @param targetCR target value of collateral ratio to reach
    /// @return ratio value of collateral ratio after rebalance
    function rebalanceTo(
        Storage.Layout storage $,
        LoanState memory state,
        uint256 withdrawalUSD,
        uint256 targetCR
    ) public returns (uint256 ratio) {
        // current collateral ratio
        ratio = collateralRatioUSD(state.collateralUSD, state.debtUSD);

        if (ratio > targetCR) {
            return rebalanceUp($, state, ratio, targetCR);
        } else {
            return rebalanceDown($, state, withdrawalUSD, ratio, targetCR);
        }
    }

=======
>>>>>>> adbcd464
    /// @notice performs all operations necessary to rebalance the loan state of the strategy upwards
    /// @dev "upwards" in this context means reducing collateral ratio, thereby _increasing_ exposure
    /// @dev note that the current collateral/debt values are expected to be given in underlying value (USD)
    /// @param $ the storage state of LendingStrategyStorage
    /// @param _state the strategy loan state information (collateralized asset, borrowed asset, current collateral, current debt)
<<<<<<< HEAD
=======
    /// @param _targetCR target value of collateral ratio to reach
    /// @return ratio value of collateral ratio after rebalance
    function rebalanceTo(
        Storage.Layout storage $,
        LoanState memory _state,
        uint256 _targetCR
    ) public returns (uint256 ratio) {
        // current collateral ratio
        ratio = collateralRatioUSD(_state.collateralUSD, _state.debtUSD);

        if (ratio > _targetCR) {
            return rebalanceUp($, _state, ratio, _targetCR);
        } else {
            return rebalanceDown($, _state, ratio, _targetCR);
        }
    }

    /// @notice performs all operations necessary to rebalance the loan state of the strategy upwards
    /// @dev "upwards" in this context means reducing collateral ratio, thereby _increasing_ exposure
    /// @dev note that the current collateral/debt values are expected to be given in underlying value (USD)
    /// @param $ the storage state of LendingStrategyStorage
    /// @param _state the strategy loan state information (collateralized asset, borrowed asset, current collateral, current debt)
>>>>>>> adbcd464
    /// @param _currentCR current value of collateral ratio
    /// @param _targetCR target value of collateral ratio to reach
    /// @return ratio value of collateral ratio after rebalance
    function rebalanceUp(
        Storage.Layout storage $,
        LoanState memory _state,
        uint256 _currentCR,
        uint256 _targetCR
    ) public returns (uint256 ratio) {
        // current collateral ratio
        ratio = _currentCR;

        uint256 debtPriceUSD = $.oracle.getAssetPrice(address($.assets.debt));
        uint8 debtDecimals = IERC20Metadata(address($.assets.debt)).decimals();

        // get offset caused by DEX fees + slippage
        uint256 offsetFactor =
            $.swapper.offsetFactor($.assets.debt, $.assets.collateral);

        uint256 margin = _targetCR * $.ratioMargin / ONE_USD;
        uint256 count;

        do {
<<<<<<< HEAD
            // debt to reach max LTV in USD
=======
            // maximum borrowable amount in USD
>>>>>>> adbcd464
            uint256 borrowAmountUSD = LoanLogic.getMaxBorrowUSD(
                $.lendingPool,
                $.assets.debt,
                $.oracle.getAssetPrice(address($.assets.debt))
            );

            {
                // calculate how much borrow amount in USD is needed to reach
                // targetCR
                uint256 neededBorrowUSD = requiredBorrowUSD(
                    _targetCR,
                    _state.collateralUSD,
                    _state.debtUSD,
                    offsetFactor
                );

<<<<<<< HEAD
                // if less than the max borrow amount possible is needed,
=======
                // if less than the max borrow amount possible is needed to reach LTV,
>>>>>>> adbcd464
                // use the amount that is required to reach targetCR
                borrowAmountUSD = borrowAmountUSD < neededBorrowUSD
                    ? borrowAmountUSD
                    : neededBorrowUSD;
            }

            // convert borrowAmount from USD to a borrowAsset amount
            uint256 borrowAmountAsset =
                convertUSDToAsset(borrowAmountUSD, debtPriceUSD, debtDecimals);

            if (borrowAmountAsset == 0) {
                break;
            }

            // borrow _assets from AaveV3 _pool
            LoanLogic.borrow($.lendingPool, $.assets.debt, borrowAmountAsset);

            // approve _swapper contract to swap asset
            $.assets.debt.approve(address($.swapper), borrowAmountAsset);

            // exchange debtAmountAsset of debt tokens for collateral tokens
            uint256 collateralAmountAsset = $.swapper.swap(
                $.assets.debt,
                $.assets.collateral,
                borrowAmountAsset,
                payable(address(this))
            );

            if (collateralAmountAsset == 0) {
                break;
            }

            // collateralize _assets in AaveV3 _pool
            _state = LoanLogic.supply(
                $.lendingPool, $.assets.collateral, collateralAmountAsset
            );

            // update collateral ratio value
            ratio = collateralRatioUSD(_state.collateralUSD, _state.debtUSD);

            if (++count > $.maxIterations) {
                break;
            }
        } while (_targetCR + margin < ratio);
    }

    /// @notice performs all operations necessary to rebalance the loan state of the strategy downwards
    /// @dev "downards" in this context means increasing collateral ratio, thereby _decreasing_ exposure
    /// @dev note that the current collateral/debt values are expected to be given in underlying value (USD)
    /// @param $ the storage state of LendingStrategyStorage
<<<<<<< HEAD
    /// @param state the strategy loan state information (collateralized asset, borrowed asset, current collateral, current debt)
    /// @param withdrawalUSD amount of USD withdrawn - used to project post-collateral-withdrawal collateral ratios (useful in strategy share redemptions)
    /// @param currentCR current value of collateral ratio
    /// @param targetCR target value of collateral ratio to reach
    /// @return ratio value of collateral ratio after rebalance
    function rebalanceDown(
        Storage.Layout storage $,
        LoanState memory state,
        uint256 withdrawalUSD,
        uint256 currentCR,
        uint256 targetCR
=======
    /// @param _state the strategy loan state information (collateralized asset, borrowed asset, current collateral, current debt)
    /// @param _currentCR current value of collateral ratio
    /// @param _targetCR target value of collateral ratio to reach
    /// @return ratio value of collateral ratio after rebalance
    function rebalanceDown(
        Storage.Layout storage $,
        LoanState memory _state,
        uint256 _currentCR,
        uint256 _targetCR
>>>>>>> adbcd464
    ) public returns (uint256 ratio) {
        uint256 collateralPriceUSD =
            $.oracle.getAssetPrice(address($.assets.collateral));

        uint8 collateralDecimals =
            IERC20Metadata(address($.assets.collateral)).decimals();

        // get offset caused by DEX fees + slippage
        uint256 offsetFactor =
            $.swapper.offsetFactor($.assets.collateral, $.assets.debt);

<<<<<<< HEAD
        uint256 margin = targetCR * $.ratioMargin / ONE_USD;
        uint256 count;

        // adjust collateralUSD in state by withdrawalUSD
        state.collateralUSD -= withdrawalUSD;

        do {
            // current collateral ratio
            ratio = currentCR;

            uint256 collateralAmountAsset = calculateCollateralAsset(
                state,
                requiredCollateralUSD(
                    targetCR, state.collateralUSD, state.debtUSD, offsetFactor
                ),
                collateralPriceUSD,
                collateralDecimals
            );

            if (collateralAmountAsset == 0) {
                break;
            }

            uint256 borrowAmountAsset =
                withdrawAndSwapCollateral($, collateralAmountAsset);

            if (borrowAmountAsset == 0) {
                break;
            }

            // repay debt to AaveV3 _pool
            state =
                LoanLogic.repay($.lendingPool, $.assets.debt, borrowAmountAsset);

            // adjust collateralUSD in state by withdrawalUSD
            state.collateralUSD -= withdrawalUSD;

            // update collateral ratio value
            ratio = collateralRatioUSD(state.collateralUSD, state.debtUSD);

            if (++count > $.maxIterations) {
                break;
            }
        } while (ratio + margin < targetCR);
    }

    /// @notice rebalances downwards until a debt amount is reached
    /// @param $ the storage state of LendingStrategyStorage
    /// @param state the strategy loan state information (collateralized asset, borrowed asset, current collateral, current debt)
    /// @param targetDebtUSD target debt value in USD to reach
    function rebalanceDownToDebt(
        Storage.Layout storage $,
        LoanState memory state,
        uint256 targetDebtUSD
    ) public {
        uint256 collateralPriceUSD =
            $.oracle.getAssetPrice(address($.assets.collateral));

        uint8 collateralDecimals =
            IERC20Metadata(address($.assets.collateral)).decimals();

        // get offset caused by DEX fees + slippage
        uint256 offsetFactor =
            $.swapper.offsetFactor($.assets.collateral, $.assets.debt);

        uint256 remainingDebtUSD = state.debtUSD - targetDebtUSD;
        uint256 count;

        do {
            uint256 collateralAmountAsset = calculateCollateralAsset(
                state,
                remainingDebtUSD * ONE_USD / (ONE_USD - offsetFactor),
                collateralPriceUSD,
                collateralDecimals
            );

            if (collateralAmountAsset == 0) {
                break;
            }

            uint256 borrowAmountAsset =
                withdrawAndSwapCollateral($, collateralAmountAsset);
=======
        uint256 margin = _targetCR * $.ratioMargin / ONE_USD;
        uint256 count;

        do {
            // current collateral ratio
            ratio = _currentCR;

            // maximum amount of collateral to not jeopardize loan health in USD
            uint256 collateralAmountUSD = _state.maxWithdrawAmount;

            // handle cases where debt is less than maxWithdrawAmount possible
            if (_state.debtUSD < _state.maxWithdrawAmount) {
                collateralAmountUSD = _state.debtUSD;
            }

            // check if repaying max collateral will lead to the collateralRatio being more than target, and adjust
            // collateralAmount if so
            if (
                collateralRatioUSD(
                    _state.collateralUSD - collateralAmountUSD,
                    _state.debtUSD
                        - offsetUSDAmountDown(collateralAmountUSD, offsetFactor)
                ) > _targetCR
            ) {
                collateralAmountUSD = (
                    _targetCR.usdMul(_state.debtUSD) - _state.collateralUSD
                ).usdDiv(_targetCR.usdMul(ONE_USD - offsetFactor) - ONE_USD);
            }

            uint256 collateralAmountAsset = convertUSDToAsset(
                collateralAmountUSD, collateralPriceUSD, collateralDecimals
            );

            if (collateralAmountAsset == 0) {
                break;
            }

            // withdraw collateral tokens from Aave _pool
            LoanLogic.withdraw(
                $.lendingPool, $.assets.collateral, collateralAmountAsset
            );

            // approve _swapper contract to swap asset
            $.assets.collateral.approve(
                address($.swapper), collateralAmountAsset
            );

            // exchange collateralAmount of collateral tokens for borrow tokens
            uint256 borrowAmountAsset = $.swapper.swap(
                $.assets.collateral,
                $.assets.debt,
                collateralAmountAsset,
                payable(address(this))
            );
>>>>>>> adbcd464

            if (borrowAmountAsset == 0) {
                break;
            }

            // repay debt to AaveV3 _pool
<<<<<<< HEAD
            state =
                LoanLogic.repay($.lendingPool, $.assets.debt, borrowAmountAsset);

            remainingDebtUSD = state.debtUSD > targetDebtUSD
                ? state.debtUSD - targetDebtUSD
                : 0;

            if (++count > $.maxIterations) {
                break;
            }
        } while (targetDebtUSD < state.debtUSD);
=======
            _state =
                LoanLogic.repay($.lendingPool, $.assets.debt, borrowAmountAsset);

            // update collateral ratio value
            ratio = collateralRatioUSD(_state.collateralUSD, _state.debtUSD);
            if (++count > $.maxIterations) {
                break;
            }
        } while (ratio + margin < _targetCR);
>>>>>>> adbcd464
    }

    /// @notice helper function to calculate collateral ratio
    /// @param _collateralUSD collateral value in USD
    /// @param _debtUSD debt valut in USD
    /// @return ratio collateral ratio value
    function collateralRatioUSD(uint256 _collateralUSD, uint256 _debtUSD)
        public
        pure
        returns (uint256 ratio)
    {
        ratio =
            _debtUSD != 0 ? _collateralUSD.usdDiv(_debtUSD) : type(uint256).max;
    }

    /// @notice converts a asset amount to its usd value
    /// @param _assetAmount amount of asset
    /// @param _priceInUSD price of asset in USD
    /// @return usdAmount amount of USD after conversion
    function convertAssetToUSD(
        uint256 _assetAmount,
        uint256 _priceInUSD,
        uint256 _assetDecimals
    ) public pure returns (uint256 usdAmount) {
        usdAmount = _assetAmount * _priceInUSD / (10 ** _assetDecimals);
    }

    /// @notice converts a USD amount to its token value
    /// @param _usdAmount amount of USD
    /// @param _priceInUSD price of asset in USD
    /// @return assetAmount amount of asset after conversion
    function convertUSDToAsset(
        uint256 _usdAmount,
        uint256 _priceInUSD,
        uint256 _assetDecimals
    ) public pure returns (uint256 assetAmount) {
        if (USD_DECIMALS > _assetDecimals) {
            assetAmount = _usdAmount.usdDiv(_priceInUSD)
                / (10 ** (USD_DECIMALS - _assetDecimals));
        } else {
            assetAmount = _usdAmount.usdDiv(_priceInUSD)
                * (10 ** (_assetDecimals - USD_DECIMALS));
        }
    }

    /// @notice helper function to offset amounts by a USD percentage downwards
    /// @param _a amount to offset
    /// @param _offsetUSD offset as a number between 0 -  ONE_USD
    function offsetUSDAmountDown(uint256 _a, uint256 _offsetUSD)
        public
        pure
        returns (uint256 amount)
    {
        // prevent overflows
        if (_a <= type(uint256).max / (ONE_USD - _offsetUSD)) {
            amount = (_a * (ONE_USD - _offsetUSD)) / ONE_USD;
        } else {
            amount = (_a / ONE_USD) * (ONE_USD - _offsetUSD);
        }
    }

    /// @notice calculates the total required borrow amount in order to reach a target collateral ratio value
<<<<<<< HEAD
    /// @param targetCR target collateral ratio value
    /// @param collateralUSD current collateral value in USD
    /// @param debtUSD current debt value in USD
    /// @param offsetFactor expected loss to DEX fees and slippage expressed as a value from 0 - ONE_USD
    /// @return amount required borrow amount
    function requiredBorrowUSD(
        uint256 targetCR,
        uint256 collateralUSD,
        uint256 debtUSD,
        uint256 offsetFactor
    ) public pure returns (uint256 amount) {
        return (collateralUSD - targetCR.usdMul(debtUSD)).usdDiv(
            targetCR - (ONE_USD - offsetFactor)
        );
    }

    /// @notice calculates the total required collateral amount in order to reach a target collateral ratio value
    /// @param targetCR target collateral ratio value
    /// @param collateralUSD current collateral value in USD
    /// @param debtUSD current debt value in USD
    /// @param offsetFactor expected loss to DEX fees and slippage expressed as a value from 0 - ONE_USD
    /// @return amount required collateral amount
    function requiredCollateralUSD(
        uint256 targetCR,
        uint256 collateralUSD,
        uint256 debtUSD,
        uint256 offsetFactor
    ) public pure returns (uint256 amount) {
        return (
            amount = (targetCR.usdMul(debtUSD) - collateralUSD).usdDiv(
                targetCR.usdMul(ONE_USD - offsetFactor) - ONE_USD
            )
        );
    }

    /// @notice determines the collateral asset amount needed for a rebalance down cycle
    /// @param state loan state
    /// @param neededCollateralUSD collateral needed for overall operation in USD
    /// @param collateralPriceUSD price of collateral in USD
    /// @param collateralDecimals decimals of collateral token
    /// @return collateralAmountAsset amount of collateral asset needed fo the current rebalance down cycle
    function calculateCollateralAsset(
        LoanState memory state,
        uint256 neededCollateralUSD,
        uint256 collateralPriceUSD,
        uint256 collateralDecimals
    ) public pure returns (uint256 collateralAmountAsset) {
        // maximum amount of collateral to not jeopardize loan health in USD
        uint256 collateralAmountUSD = state.maxWithdrawAmount;

        // handle cases where debt is less than maxWithdrawAmount possible
        if (state.debtUSD < state.maxWithdrawAmount) {
            collateralAmountUSD = state.debtUSD;
        }

        // if less than the max collateral amount possible is needed,
        // use the amount that is required to reach targetCR
        collateralAmountUSD = collateralAmountUSD < neededCollateralUSD
            ? collateralAmountUSD
            : neededCollateralUSD;

        return convertUSDToAsset(
            collateralAmountUSD, collateralPriceUSD, collateralDecimals
        );
    }

    /// @notice withrdraws an amount of collateral asset and exchanges it for an
    /// amount of debt asset
    /// @param $ the storage state of LendingStrategyStorage
    /// @param collateralAmountAsset amount of collateral asset to withdraw and swap
    /// @return borrowAmountAsset amount of borrow asset received from swap
    function withdrawAndSwapCollateral(
        Storage.Layout storage $,
        uint256 collateralAmountAsset
    ) public returns (uint256 borrowAmountAsset) {
        // withdraw collateral tokens from Aave _pool
        LoanLogic.withdraw(
            $.lendingPool, $.assets.collateral, collateralAmountAsset
        );

        // approve swapper contract to swap asset
        $.assets.collateral.approve(address($.swapper), collateralAmountAsset);

        // exchange collateralAmount of collateral tokens for borrow tokens
        return $.swapper.swap(
            $.assets.collateral,
            $.assets.debt,
            collateralAmountAsset,
            payable(address(this))
=======
    /// @param _targetCR target collateral ratio value
    /// @param _collateralUSD current collateral value in USD
    /// @param _debtUSD current debt value in USD
    /// @param _offsetFactor expected loss to DEX fees and slippage expressed as a value from 0 - ONE_USD
    /// @return amount required borrow amount
    function requiredBorrowUSD(
        uint256 _targetCR,
        uint256 _collateralUSD,
        uint256 _debtUSD,
        uint256 _offsetFactor
    ) public pure returns (uint256 amount) {
        return (_collateralUSD - _targetCR.usdMul(_debtUSD)).usdDiv(
            _targetCR - (ONE_USD - _offsetFactor)
>>>>>>> adbcd464
        );
    }
}<|MERGE_RESOLUTION|>--- conflicted
+++ resolved
@@ -27,7 +27,6 @@
     uint8 internal constant USD_DECIMALS = 8;
     uint8 internal constant WAD_DECIMALS = 18;
 
-<<<<<<< HEAD
     /// @notice performs all operations necessary to rebalance the loan state of the strategy upwards
     /// @dev note that the current collateral/debt values are expected to be given in underlying value (USD)
     /// @param $ the storage state of LendingStrategyStorage
@@ -51,38 +50,11 @@
         }
     }
 
-=======
->>>>>>> adbcd464
     /// @notice performs all operations necessary to rebalance the loan state of the strategy upwards
     /// @dev "upwards" in this context means reducing collateral ratio, thereby _increasing_ exposure
     /// @dev note that the current collateral/debt values are expected to be given in underlying value (USD)
     /// @param $ the storage state of LendingStrategyStorage
     /// @param _state the strategy loan state information (collateralized asset, borrowed asset, current collateral, current debt)
-<<<<<<< HEAD
-=======
-    /// @param _targetCR target value of collateral ratio to reach
-    /// @return ratio value of collateral ratio after rebalance
-    function rebalanceTo(
-        Storage.Layout storage $,
-        LoanState memory _state,
-        uint256 _targetCR
-    ) public returns (uint256 ratio) {
-        // current collateral ratio
-        ratio = collateralRatioUSD(_state.collateralUSD, _state.debtUSD);
-
-        if (ratio > _targetCR) {
-            return rebalanceUp($, _state, ratio, _targetCR);
-        } else {
-            return rebalanceDown($, _state, ratio, _targetCR);
-        }
-    }
-
-    /// @notice performs all operations necessary to rebalance the loan state of the strategy upwards
-    /// @dev "upwards" in this context means reducing collateral ratio, thereby _increasing_ exposure
-    /// @dev note that the current collateral/debt values are expected to be given in underlying value (USD)
-    /// @param $ the storage state of LendingStrategyStorage
-    /// @param _state the strategy loan state information (collateralized asset, borrowed asset, current collateral, current debt)
->>>>>>> adbcd464
     /// @param _currentCR current value of collateral ratio
     /// @param _targetCR target value of collateral ratio to reach
     /// @return ratio value of collateral ratio after rebalance
@@ -106,11 +78,7 @@
         uint256 count;
 
         do {
-<<<<<<< HEAD
-            // debt to reach max LTV in USD
-=======
             // maximum borrowable amount in USD
->>>>>>> adbcd464
             uint256 borrowAmountUSD = LoanLogic.getMaxBorrowUSD(
                 $.lendingPool,
                 $.assets.debt,
@@ -127,11 +95,7 @@
                     offsetFactor
                 );
 
-<<<<<<< HEAD
                 // if less than the max borrow amount possible is needed,
-=======
-                // if less than the max borrow amount possible is needed to reach LTV,
->>>>>>> adbcd464
                 // use the amount that is required to reach targetCR
                 borrowAmountUSD = borrowAmountUSD < neededBorrowUSD
                     ? borrowAmountUSD
@@ -182,7 +146,6 @@
     /// @dev "downards" in this context means increasing collateral ratio, thereby _decreasing_ exposure
     /// @dev note that the current collateral/debt values are expected to be given in underlying value (USD)
     /// @param $ the storage state of LendingStrategyStorage
-<<<<<<< HEAD
     /// @param state the strategy loan state information (collateralized asset, borrowed asset, current collateral, current debt)
     /// @param withdrawalUSD amount of USD withdrawn - used to project post-collateral-withdrawal collateral ratios (useful in strategy share redemptions)
     /// @param currentCR current value of collateral ratio
@@ -194,17 +157,6 @@
         uint256 withdrawalUSD,
         uint256 currentCR,
         uint256 targetCR
-=======
-    /// @param _state the strategy loan state information (collateralized asset, borrowed asset, current collateral, current debt)
-    /// @param _currentCR current value of collateral ratio
-    /// @param _targetCR target value of collateral ratio to reach
-    /// @return ratio value of collateral ratio after rebalance
-    function rebalanceDown(
-        Storage.Layout storage $,
-        LoanState memory _state,
-        uint256 _currentCR,
-        uint256 _targetCR
->>>>>>> adbcd464
     ) public returns (uint256 ratio) {
         uint256 collateralPriceUSD =
             $.oracle.getAssetPrice(address($.assets.collateral));
@@ -216,7 +168,6 @@
         uint256 offsetFactor =
             $.swapper.offsetFactor($.assets.collateral, $.assets.debt);
 
-<<<<<<< HEAD
         uint256 margin = targetCR * $.ratioMargin / ONE_USD;
         uint256 count;
 
@@ -299,69 +250,12 @@
 
             uint256 borrowAmountAsset =
                 withdrawAndSwapCollateral($, collateralAmountAsset);
-=======
-        uint256 margin = _targetCR * $.ratioMargin / ONE_USD;
-        uint256 count;
-
-        do {
-            // current collateral ratio
-            ratio = _currentCR;
-
-            // maximum amount of collateral to not jeopardize loan health in USD
-            uint256 collateralAmountUSD = _state.maxWithdrawAmount;
-
-            // handle cases where debt is less than maxWithdrawAmount possible
-            if (_state.debtUSD < _state.maxWithdrawAmount) {
-                collateralAmountUSD = _state.debtUSD;
-            }
-
-            // check if repaying max collateral will lead to the collateralRatio being more than target, and adjust
-            // collateralAmount if so
-            if (
-                collateralRatioUSD(
-                    _state.collateralUSD - collateralAmountUSD,
-                    _state.debtUSD
-                        - offsetUSDAmountDown(collateralAmountUSD, offsetFactor)
-                ) > _targetCR
-            ) {
-                collateralAmountUSD = (
-                    _targetCR.usdMul(_state.debtUSD) - _state.collateralUSD
-                ).usdDiv(_targetCR.usdMul(ONE_USD - offsetFactor) - ONE_USD);
-            }
-
-            uint256 collateralAmountAsset = convertUSDToAsset(
-                collateralAmountUSD, collateralPriceUSD, collateralDecimals
-            );
-
-            if (collateralAmountAsset == 0) {
-                break;
-            }
-
-            // withdraw collateral tokens from Aave _pool
-            LoanLogic.withdraw(
-                $.lendingPool, $.assets.collateral, collateralAmountAsset
-            );
-
-            // approve _swapper contract to swap asset
-            $.assets.collateral.approve(
-                address($.swapper), collateralAmountAsset
-            );
-
-            // exchange collateralAmount of collateral tokens for borrow tokens
-            uint256 borrowAmountAsset = $.swapper.swap(
-                $.assets.collateral,
-                $.assets.debt,
-                collateralAmountAsset,
-                payable(address(this))
-            );
->>>>>>> adbcd464
 
             if (borrowAmountAsset == 0) {
                 break;
             }
 
             // repay debt to AaveV3 _pool
-<<<<<<< HEAD
             state =
                 LoanLogic.repay($.lendingPool, $.assets.debt, borrowAmountAsset);
 
@@ -373,17 +267,6 @@
                 break;
             }
         } while (targetDebtUSD < state.debtUSD);
-=======
-            _state =
-                LoanLogic.repay($.lendingPool, $.assets.debt, borrowAmountAsset);
-
-            // update collateral ratio value
-            ratio = collateralRatioUSD(_state.collateralUSD, _state.debtUSD);
-            if (++count > $.maxIterations) {
-                break;
-            }
-        } while (ratio + margin < _targetCR);
->>>>>>> adbcd464
     }
 
     /// @notice helper function to calculate collateral ratio
@@ -446,7 +329,6 @@
     }
 
     /// @notice calculates the total required borrow amount in order to reach a target collateral ratio value
-<<<<<<< HEAD
     /// @param targetCR target collateral ratio value
     /// @param collateralUSD current collateral value in USD
     /// @param debtUSD current debt value in USD
@@ -536,21 +418,6 @@
             $.assets.debt,
             collateralAmountAsset,
             payable(address(this))
-=======
-    /// @param _targetCR target collateral ratio value
-    /// @param _collateralUSD current collateral value in USD
-    /// @param _debtUSD current debt value in USD
-    /// @param _offsetFactor expected loss to DEX fees and slippage expressed as a value from 0 - ONE_USD
-    /// @return amount required borrow amount
-    function requiredBorrowUSD(
-        uint256 _targetCR,
-        uint256 _collateralUSD,
-        uint256 _debtUSD,
-        uint256 _offsetFactor
-    ) public pure returns (uint256 amount) {
-        return (_collateralUSD - _targetCR.usdMul(_debtUSD)).usdDiv(
-            _targetCR - (ONE_USD - _offsetFactor)
->>>>>>> adbcd464
         );
     }
 }