--- conflicted
+++ resolved
@@ -3,11 +3,6 @@
 pragma solidity ^0.8.18;
 
 import { IERC20 } from "@openzeppelin/contracts/interfaces/IERC20.sol";
-<<<<<<< HEAD
-import { IPoolAddressesProvider } from
-    "@aave/contracts/interfaces/IPoolAddressesProvider.sol";
-import { IPool } from "@aave/contracts/interfaces/IPool.sol";
-=======
 import { IERC20Metadata } from
     "@openzeppelin/contracts/interfaces/IERC20Metadata.sol";
 import { Math } from "@openzeppelin/contracts/utils/math/Math.sol";
@@ -18,15 +13,11 @@
     "@aave/contracts/interfaces/IVariableDebtToken.sol";
 import { ReserveConfiguration } from
     "@aave/contracts/protocol/libraries/configuration/ReserveConfiguration.sol";
->>>>>>> 658270c8
 import { DataTypes } from
     "@aave/contracts/protocol/libraries/types/DataTypes.sol";
 import { PercentageMath } from
     "@aave/contracts/protocol/libraries/math/PercentageMath.sol";
-<<<<<<< HEAD
-=======
 import { USDWadRayMath } from "./math/USDWadRayMath.sol";
->>>>>>> 658270c8
 import { LoanState, LendingPool } from "../types/DataTypes.sol";
 
 /// @title LoanLogic
@@ -114,29 +105,16 @@
         returns (LoanState memory state)
     {
         (
-<<<<<<< HEAD
-            uint256 totalCollateralBase,
-            uint256 totalDebtBase,
-            uint256 availableBorrowsBase,
-=======
             uint256 totalCollateralUSD,
             uint256 totalDebtUSD,
             /* availableBorrowsUSD */
             ,
->>>>>>> 658270c8
             /* currentLiquidationThreshold */
             ,
             uint256 ltv,
             /* healthFactor */
         ) = lendingPool.pool.getUserAccountData(address(this));
 
-<<<<<<< HEAD
-        uint256 maxWithdrawAmount =
-            totalCollateralBase - PercentageMath.percentDiv(totalDebtBase, ltv);
-
-        availableBorrowsBase =
-            PercentageMath.percentMul(availableBorrowsBase, MAX_AMOUNT_PERCENT);
-=======
         if (totalCollateralUSD == 0) {
             return LoanState({
                 collateralUSD: 0,
@@ -148,19 +126,10 @@
         uint256 maxWithdrawAmount =
             totalCollateralUSD - PercentageMath.percentDiv(totalDebtUSD, ltv);
 
->>>>>>> 658270c8
         maxWithdrawAmount =
             PercentageMath.percentMul(maxWithdrawAmount, MAX_AMOUNT_PERCENT);
 
         return LoanState({
-<<<<<<< HEAD
-            collateralUSD: totalCollateralBase,
-            debtUSD: totalDebtBase,
-            maxBorrowAmount: availableBorrowsBase,
-            maxWithdrawAmount: maxWithdrawAmount
-        });
-    }
-=======
             collateralUSD: totalCollateralUSD,
             debtUSD: totalDebtUSD,
             maxWithdrawAmount: maxWithdrawAmount
@@ -232,5 +201,4 @@
             PercentageMath.percentMul(maxBorrowUSD, MAX_AMOUNT_PERCENT);
         return maxBorrowUSD;
     }
->>>>>>> 658270c8
 }