// SPDX-License-Identifier: UNLICENSED

pragma solidity ^0.8.18;

import { IERC20 } from "@openzeppelin/contracts/interfaces/IERC20.sol";
import { IERC20Metadata } from
    "@openzeppelin/contracts/interfaces/IERC20Metadata.sol";
import { Math } from "@openzeppelin/contracts/utils/math/Math.sol";
import { IPoolAddressesProvider } from
    "@aave/contracts/interfaces/IPoolAddressesProvider.sol";
import { IPool } from "@aave/contracts/interfaces/IPool.sol";
import { IVariableDebtToken } from
    "@aave/contracts/interfaces/IVariableDebtToken.sol";
import { ReserveConfiguration } from
    "@aave/contracts/protocol/libraries/configuration/ReserveConfiguration.sol";
import { DataTypes } from
    "@aave/contracts/protocol/libraries/types/DataTypes.sol";
import { PercentageMath } from
    "@aave/contracts/protocol/libraries/math/PercentageMath.sol";
import { USDWadRayMath } from "./math/USDWadRayMath.sol";
import { LoanState, LendingPool } from "../types/DataTypes.sol";

/// @title LoanLogic
/// @notice Contains all logic required for managing the loan position on the Seamless protocol
/// @dev when calling pool functions, `onBehalfOf` is set to `address(this)` which, in most cases,
/// @dev represents the strategy vault contract.
library LoanLogic {
    using USDWadRayMath for uint256;
    using ReserveConfiguration for DataTypes.ReserveConfigurationMap;

    /// @dev used for availableBorrowsBase and maxWithdrawAmount to decrease them by 0.01%
    /// @dev because precision issues on converting to asset amounts can revert borrow/withdraw on lending pool
    uint256 public constant MAX_AMOUNT_PERCENT = 9999;

    /// @notice collateralizes an amount of the given asset via depositing assets into Seamless lending pool
    /// @param lendingPool struct which contains lending pool setup (pool address and interest rate mode)
    /// @param asset address of collateral asset
    /// @param amount amount of asset to collateralize
    /// @return state loan state after supply call
    function supply(
        LendingPool memory lendingPool,
        IERC20 asset,
        uint256 amount
    ) external returns (LoanState memory state) {
        lendingPool.pool.supply(address(asset), amount, address(this), 0);
        return getLoanState(lendingPool);
    }

    /// @notice withdraws collateral from the lending pool
    /// @param lendingPool struct which contains lending pool setup (pool address and interest rate mode)
    /// @param asset address of collateral asset
    /// @param amount amount of asset to withdraw
    /// @return state loan state after supply call
    function withdraw(
        LendingPool memory lendingPool,
        IERC20 asset,
        uint256 amount
    ) external returns (LoanState memory state) {
        lendingPool.pool.withdraw(address(asset), amount, address(this));
        return getLoanState(lendingPool);
    }

    /// @notice borrows an amount of borrowed asset from the lending pool
    /// @param lendingPool struct which contains lending pool setup (pool address and interest rate mode)
    /// @param asset address of borrowing asset
    /// @param amount amount of asset to borrow
    /// @return state loan state after supply call
    function borrow(
        LendingPool memory lendingPool,
        IERC20 asset,
        uint256 amount
    ) external returns (LoanState memory state) {
        lendingPool.pool.borrow(
            address(asset),
            amount,
            lendingPool.interestRateMode,
            0,
            address(this)
        );
        return getLoanState(lendingPool);
    }

    /// @notice repays an amount of borrowed asset to the lending pool
    /// @param lendingPool struct which contains lending pool setup (pool address and interest rate mode)
    /// @param asset address of borrowing asset
    /// @param amount amount of borrowing asset to repay
    /// @return state loan state after supply call
    function repay(LendingPool memory lendingPool, IERC20 asset, uint256 amount)
        external
        returns (LoanState memory state)
    {
        lendingPool.pool.repay(
            address(asset), amount, lendingPool.interestRateMode, address(this)
        );
        return getLoanState(lendingPool);
    }

    /// @notice returns the current state of loan position on the Seamless Protocol lending pool for the caller's account
    /// @notice all returned values are in USD value
    /// @param lendingPool struct which contains lending pool setup (pool address and interest rate mode)
    /// @return state loan state after supply call
    function getLoanState(LendingPool memory lendingPool)
        internal
        view
        returns (LoanState memory state)
    {
        (
            uint256 totalCollateralUSD,
            uint256 totalDebtUSD,
<<<<<<< HEAD
            uint256 availableBorrowsUSD,
=======
            /* availableBorrowsUSD */
            ,
>>>>>>> adbcd464
            /* currentLiquidationThreshold */
            ,
            uint256 ltv,
            /* healthFactor */
        ) = lendingPool.pool.getUserAccountData(address(this));

        if (totalCollateralUSD == 0) {
            return LoanState({
                collateralUSD: 0,
                debtUSD: 0,
<<<<<<< HEAD
                maxBorrowAmount: 0,
=======
>>>>>>> adbcd464
                maxWithdrawAmount: 0
            });
        }

        uint256 maxWithdrawAmount =
            totalCollateralUSD - PercentageMath.percentDiv(totalDebtUSD, ltv);

<<<<<<< HEAD
        availableBorrowsUSD =
            PercentageMath.percentMul(availableBorrowsUSD, MAX_AMOUNT_PERCENT);
=======
>>>>>>> adbcd464
        maxWithdrawAmount =
            PercentageMath.percentMul(maxWithdrawAmount, MAX_AMOUNT_PERCENT);

        return LoanState({
            collateralUSD: totalCollateralUSD,
            debtUSD: totalDebtUSD,
<<<<<<< HEAD
            maxBorrowAmount: availableBorrowsUSD,
=======
>>>>>>> adbcd464
            maxWithdrawAmount: maxWithdrawAmount
        });
    }

    /// @notice returns the available supply for the asset, taking into account defined borrow cap
    /// @param lendingPool struct which contains lending pool setup (pool address and interest rate mode)
    /// @param asset asset for which the available supply is returned
    /// @return availableAssetSupply available supply
    function getAvailableAssetSupply(
        LendingPool memory lendingPool,
        IERC20 asset
    ) internal view returns (uint256 availableAssetSupply) {
        DataTypes.ReserveData memory reserveData =
            lendingPool.pool.getReserveData(address(asset));

        uint256 totalBorrow = _getTotalBorrow(reserveData);
        uint256 borrowCap = reserveData.configuration.getBorrowCap();
        uint256 assetUnit = 10 ** reserveData.configuration.getDecimals();
        uint256 avilableUntilBorrowCap = (borrowCap * assetUnit > totalBorrow)
            ? borrowCap * assetUnit - totalBorrow
            : 0;

        uint256 availableLiquidityBase =
            asset.balanceOf(reserveData.aTokenAddress);

        availableAssetSupply =
            Math.min(avilableUntilBorrowCap, availableLiquidityBase);
        return availableAssetSupply;
    }

    /// @notice returns the total amount of borrow for given asset reserve data
    /// @param reserveData reserve data (external aave type) for the asset
    /// @return totalBorrow total borrowed amount
    function _getTotalBorrow(DataTypes.ReserveData memory reserveData)
        internal
        view
        returns (uint256 totalBorrow)
    {
        uint256 currScaledVariableDebt = IVariableDebtToken(
            reserveData.variableDebtTokenAddress
        ).scaledTotalSupply();
        totalBorrow =
            currScaledVariableDebt.rayMul(reserveData.variableBorrowIndex);
        return totalBorrow;
    }

    /// @notice returns the maximum borrow avialble for the asset in USD terms, taking into account borrow cap and asset supply
    /// @param lendingPool struct which contains lending pool setup (pool address and interest rate mode)
    /// @param debtAsset asset for wich max borrow is returned
    /// @param debtAssetPrice price of the asset
    /// @return maxBorrowUSD maximum available borrow
    function getMaxBorrowUSD(
        LendingPool memory lendingPool,
        IERC20 debtAsset,
        uint256 debtAssetPrice
    ) internal view returns (uint256 maxBorrowUSD) {
        uint256 availableAssetSupply =
            getAvailableAssetSupply(lendingPool, debtAsset);
        uint256 assetDecimals = IERC20Metadata(address(debtAsset)).decimals();
        uint256 availableAssetSupplyUSD =
            availableAssetSupply * debtAssetPrice / (10 ** assetDecimals);

        (,, uint256 availableBorrowsUSD,,,) =
            lendingPool.pool.getUserAccountData(address(this));
        maxBorrowUSD = Math.min(availableBorrowsUSD, availableAssetSupplyUSD);
        maxBorrowUSD =
            PercentageMath.percentMul(maxBorrowUSD, MAX_AMOUNT_PERCENT);
        return maxBorrowUSD;
    }
}<|MERGE_RESOLUTION|>--- conflicted
+++ resolved
@@ -107,12 +107,8 @@
         (
             uint256 totalCollateralUSD,
             uint256 totalDebtUSD,
-<<<<<<< HEAD
-            uint256 availableBorrowsUSD,
-=======
             /* availableBorrowsUSD */
             ,
->>>>>>> adbcd464
             /* currentLiquidationThreshold */
             ,
             uint256 ltv,
@@ -123,10 +119,6 @@
             return LoanState({
                 collateralUSD: 0,
                 debtUSD: 0,
-<<<<<<< HEAD
-                maxBorrowAmount: 0,
-=======
->>>>>>> adbcd464
                 maxWithdrawAmount: 0
             });
         }
@@ -134,21 +126,12 @@
         uint256 maxWithdrawAmount =
             totalCollateralUSD - PercentageMath.percentDiv(totalDebtUSD, ltv);
 
-<<<<<<< HEAD
-        availableBorrowsUSD =
-            PercentageMath.percentMul(availableBorrowsUSD, MAX_AMOUNT_PERCENT);
-=======
->>>>>>> adbcd464
         maxWithdrawAmount =
             PercentageMath.percentMul(maxWithdrawAmount, MAX_AMOUNT_PERCENT);
 
         return LoanState({
             collateralUSD: totalCollateralUSD,
             debtUSD: totalDebtUSD,
-<<<<<<< HEAD
-            maxBorrowAmount: availableBorrowsUSD,
-=======
->>>>>>> adbcd464
             maxWithdrawAmount: maxWithdrawAmount
         });
     }
