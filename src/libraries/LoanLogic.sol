--- conflicted
+++ resolved
@@ -10,13 +10,9 @@
 import { LoanState, LendingPool } from "../types/DataTypes.sol";
 
 /// @title LoanLogic
-<<<<<<< HEAD
 /// @notice Contains all logic required for managing the loan position on the Seamless protocol
 /// @dev when calling pool functions, `onBehalfOf` is set to `address(this)` which, in most cases,
 /// @dev represents the strategy vault contract.
-=======
-/// @notice Contains all logic required for managing the loan position
->>>>>>> 2538fe63
 library LoanLogic {
     /// @dev used for availableBorrowsBase and maxWithdrawAmount to decrease them by 0.01%
     /// @dev because precision issues on converting to asset amounts can revert borrow/withdraw on lending pool
@@ -26,49 +22,36 @@
     /// @param lendingPool struct which contains lending pool setup (pool address and interest rate mode)
     /// @param asset address of collateral asset
     /// @param amount amount of asset to collateralize
-<<<<<<< HEAD
     /// @return state loan state after supply call
     function supply(LendingPool memory lendingPool, IERC20 asset, uint256 amount) external returns(LoanState memory state) {
         lendingPool.pool.supply(address(asset), amount, address(this), 0);
         return getLoanState(lendingPool);
     }
-=======
-    function supply(IERC20 asset, uint256 amount) external { }
->>>>>>> 2538fe63
 
     /// @notice withdraws collateral from the lending pool
     /// @param lendingPool struct which contains lending pool setup (pool address and interest rate mode)
     /// @param asset address of collateral asset
     /// @param amount amount of asset to withdraw
-<<<<<<< HEAD
     /// @return state loan state after supply call
     function withdraw(LendingPool memory lendingPool, IERC20 asset, uint256 amount) external returns(LoanState memory state) {
         lendingPool.pool.withdraw(address(asset), amount, address(this));
         return getLoanState(lendingPool);
     }
-=======
-    function withdraw(IERC20 asset, uint256 amount) external { }
->>>>>>> 2538fe63
 
     /// @notice borrows an amount of borrowed asset from the lending pool
     /// @param lendingPool struct which contains lending pool setup (pool address and interest rate mode)
     /// @param asset address of borrowing asset
     /// @param amount amount of asset to borrow
-<<<<<<< HEAD
-     /// @return state loan state after supply call
+    /// @return state loan state after supply call
     function borrow(LendingPool memory lendingPool, IERC20 asset, uint256 amount) external returns(LoanState memory state) {
         lendingPool.pool.borrow(address(asset), amount, lendingPool.interestRateMode, 0, address(this));
         return getLoanState(lendingPool);
     }
-=======
-    function borrow(IERC20 asset, uint256 amount) external { }
->>>>>>> 2538fe63
 
     /// @notice repays an amount of borrowed asset to the lending pool
     /// @param lendingPool struct which contains lending pool setup (pool address and interest rate mode)
     /// @param asset address of borrowing asset
     /// @param amount amount of borrowing asset to repay
-<<<<<<< HEAD
     /// @return state loan state after supply call
     function repay(LendingPool memory lendingPool, IERC20 asset, uint256 amount) external returns(LoanState memory state) {
         lendingPool.pool.repay(address(asset), amount, lendingPool.interestRateMode, address(this));
@@ -103,25 +86,4 @@
             maxWithdrawAmount: maxWithdrawAmount
         });
     }   
-=======
-    function repay(IERC20 asset, uint256 amount) external { }
-
-    /// @dev returns the maximum value of available borrowing in USD for an account
-    /// @param account address of an acount
-    /// @return uint256 available value to borrow in USD
-    function maxBorrowAvailable(address account)
-        external
-        view
-        returns (uint256)
-    { }
-
-    /// @dev returns the maximum value of collateral available to withdraw in USD for an account
-    /// @param account address of an acount
-    /// @return uint256 available value to withdraw in USD
-    function maxWithdrawAvailable(address account)
-        external
-        view
-        returns (uint256)
-    { }
->>>>>>> 2538fe63
 }