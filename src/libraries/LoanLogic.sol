--- conflicted
+++ resolved
@@ -3,25 +3,16 @@
 pragma solidity ^0.8.18;
 
 import { IERC20 } from "@openzeppelin/contracts/interfaces/IERC20.sol";
-<<<<<<< HEAD
-import { IERC20Metadata } from "@openzeppelin/contracts/interfaces/IERC20Metadata.sol";
-=======
 import { IERC20Metadata } from
     "@openzeppelin/contracts/interfaces/IERC20Metadata.sol";
->>>>>>> c8e5416d
 import { Math } from "@openzeppelin/contracts/utils/math/Math.sol";
 import { IPoolAddressesProvider } from
     "@aave/contracts/interfaces/IPoolAddressesProvider.sol";
 import { IPool } from "@aave/contracts/interfaces/IPool.sol";
-<<<<<<< HEAD
-import { IVariableDebtToken } from "@aave/contracts/interfaces/IVariableDebtToken.sol";
-import { ReserveConfiguration } from "@aave/contracts/protocol/libraries/configuration/ReserveConfiguration.sol";
-=======
 import { IVariableDebtToken } from
     "@aave/contracts/interfaces/IVariableDebtToken.sol";
 import { ReserveConfiguration } from
     "@aave/contracts/protocol/libraries/configuration/ReserveConfiguration.sol";
->>>>>>> c8e5416d
 import { DataTypes } from
     "@aave/contracts/protocol/libraries/types/DataTypes.sol";
 import { PercentageMath } from
@@ -35,11 +26,7 @@
 /// @dev represents the strategy vault contract.
 library LoanLogic {
     using USDWadRayMath for uint256;
-<<<<<<< HEAD
-    using ReserveConfiguration for DataTypes.ReserveConfigurationMap; 
-=======
     using ReserveConfiguration for DataTypes.ReserveConfigurationMap;
->>>>>>> c8e5416d
 
     /// @dev used for availableBorrowsBase and maxWithdrawAmount to decrease them by 0.01%
     /// @dev because precision issues on converting to asset amounts can revert borrow/withdraw on lending pool
@@ -120,12 +107,8 @@
         (
             uint256 totalCollateralUSD,
             uint256 totalDebtUSD,
-<<<<<<< HEAD
-            uint256 availableBorrowsUSD,
-=======
             /* availableBorrowsUSD */
             ,
->>>>>>> c8e5416d
             /* currentLiquidationThreshold */
             ,
             uint256 ltv,
@@ -136,36 +119,19 @@
             return LoanState({
                 collateralUSD: 0,
                 debtUSD: 0,
-<<<<<<< HEAD
-                maxBorrowAmount: 0,
                 maxWithdrawAmount: 0
             });
         }
-        
+
         uint256 maxWithdrawAmount =
             totalCollateralUSD - PercentageMath.percentDiv(totalDebtUSD, ltv);
 
-        availableBorrowsUSD =
-            PercentageMath.percentMul(availableBorrowsUSD, MAX_AMOUNT_PERCENT);
-=======
-                maxWithdrawAmount: 0
-            });
-        }
-
-        uint256 maxWithdrawAmount =
-            totalCollateralUSD - PercentageMath.percentDiv(totalDebtUSD, ltv);
-
->>>>>>> c8e5416d
         maxWithdrawAmount =
             PercentageMath.percentMul(maxWithdrawAmount, MAX_AMOUNT_PERCENT);
 
         return LoanState({
             collateralUSD: totalCollateralUSD,
             debtUSD: totalDebtUSD,
-<<<<<<< HEAD
-            maxBorrowAmount: availableBorrowsUSD,
-=======
->>>>>>> c8e5416d
             maxWithdrawAmount: maxWithdrawAmount
         });
     }
@@ -174,29 +140,16 @@
     /// @param lendingPool struct which contains lending pool setup (pool address and interest rate mode)
     /// @param asset asset for which the available supply is returned
     /// @return availableAssetSupply available supply
-<<<<<<< HEAD
-    function getAvailableAssetSupply(LendingPool memory lendingPool, IERC20 asset) internal view returns (uint256 availableAssetSupply) {
-        DataTypes.ReserveData memory reserveData = lendingPool.pool.getReserveData(address(asset));
-=======
     function getAvailableAssetSupply(
         LendingPool memory lendingPool,
         IERC20 asset
     ) internal view returns (uint256 availableAssetSupply) {
         DataTypes.ReserveData memory reserveData =
             lendingPool.pool.getReserveData(address(asset));
->>>>>>> c8e5416d
 
         uint256 totalBorrow = _getTotalBorrow(reserveData);
         uint256 borrowCap = reserveData.configuration.getBorrowCap();
         uint256 assetUnit = 10 ** reserveData.configuration.getDecimals();
-<<<<<<< HEAD
-        uint256 avilableUntilBorrowCap = 
-            (borrowCap * assetUnit > totalBorrow) ? borrowCap * assetUnit - totalBorrow : 0;
-
-        uint256 availableLiquidityBase = asset.balanceOf(reserveData.aTokenAddress);
-
-        availableAssetSupply = Math.min(avilableUntilBorrowCap, availableLiquidityBase);
-=======
         uint256 avilableUntilBorrowCap = (borrowCap * assetUnit > totalBorrow)
             ? borrowCap * assetUnit - totalBorrow
             : 0;
@@ -206,20 +159,12 @@
 
         availableAssetSupply =
             Math.min(avilableUntilBorrowCap, availableLiquidityBase);
->>>>>>> c8e5416d
         return availableAssetSupply;
     }
 
     /// @notice returns the total amount of borrow for given asset reserve data
     /// @param reserveData reserve data (external aave type) for the asset
     /// @return totalBorrow total borrowed amount
-<<<<<<< HEAD
-    function _getTotalBorrow(DataTypes.ReserveData memory reserveData) internal view returns (uint256 totalBorrow) {
-        uint256 currScaledVariableDebt = IVariableDebtToken(
-            reserveData.variableDebtTokenAddress
-        ).scaledTotalSupply();
-        totalBorrow = currScaledVariableDebt.rayMul(reserveData.variableBorrowIndex);
-=======
     function _getTotalBorrow(DataTypes.ReserveData memory reserveData)
         internal
         view
@@ -230,7 +175,6 @@
         ).scaledTotalSupply();
         totalBorrow =
             currScaledVariableDebt.rayMul(reserveData.variableBorrowIndex);
->>>>>>> c8e5416d
         return totalBorrow;
     }
 
@@ -239,16 +183,6 @@
     /// @param debtAsset asset for wich max borrow is returned
     /// @param debtAssetPrice price of the asset
     /// @return maxBorrowUSD maximum available borrow
-<<<<<<< HEAD
-    function getMaxBorrowUSD(LendingPool memory lendingPool, IERC20 debtAsset, uint256 debtAssetPrice) internal view returns(uint256 maxBorrowUSD) {
-        uint256 availableAssetSupply = getAvailableAssetSupply(lendingPool, debtAsset);
-        uint256 assetDecimals = IERC20Metadata(address(debtAsset)).decimals();
-        uint256 availableAssetSupplyUSD = availableAssetSupply * debtAssetPrice / (10 ** assetDecimals);
-
-        (,,uint256 availableBorrowsUSD,,,) = lendingPool.pool.getUserAccountData(address(this));
-        maxBorrowUSD = Math.min(availableBorrowsUSD, availableAssetSupplyUSD);
-        maxBorrowUSD = PercentageMath.percentMul(maxBorrowUSD, MAX_AMOUNT_PERCENT);
-=======
     function getMaxBorrowUSD(
         LendingPool memory lendingPool,
         IERC20 debtAsset,
@@ -265,7 +199,6 @@
         maxBorrowUSD = Math.min(availableBorrowsUSD, availableAssetSupplyUSD);
         maxBorrowUSD =
             PercentageMath.percentMul(maxBorrowUSD, MAX_AMOUNT_PERCENT);
->>>>>>> c8e5416d
         return maxBorrowUSD;
     }
 }